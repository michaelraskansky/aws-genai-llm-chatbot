--- conflicted
+++ resolved
@@ -65,11 +65,7 @@
     "@types/node": "20.1.7",
     "@typescript-eslint/eslint-plugin": "^6.0.0",
     "@typescript-eslint/parser": "^6.0.0",
-<<<<<<< HEAD
-    "aws-cdk": "^2.1005.0",
-=======
     "aws-cdk": "~2.1010.0",
->>>>>>> 3062b5a8
     "aws-xray-sdk-core": "3.10.1",
     "eslint": "^8.45.0",
     "eslint-config-prettier": "^9.1.0",
