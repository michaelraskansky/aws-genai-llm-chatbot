--- conflicted
+++ resolved
@@ -149,11 +149,8 @@
       api,
       logRetention: props.config.logRetention,
       advancedMonitoring: props.config.advancedMonitoring,
-<<<<<<< HEAD
       applicationTable: applicationTables.applicationTable,
-=======
       provisionedConcurrency: props.config.provisionedConcurrency,
->>>>>>> 109a59b2
     });
 
     this.resolvers.push(realtimeBackend.resolvers.sendQueryHandler);
