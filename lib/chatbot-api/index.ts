import * as cognito from "aws-cdk-lib/aws-cognito";
import * as dynamodb from "aws-cdk-lib/aws-dynamodb";
import * as ec2 from "aws-cdk-lib/aws-ec2";
import * as s3 from "aws-cdk-lib/aws-s3";
import * as sqs from "aws-cdk-lib/aws-sqs";
import * as sns from "aws-cdk-lib/aws-sns";
import * as ssm from "aws-cdk-lib/aws-ssm";
import * as iam from "aws-cdk-lib/aws-iam";
import * as wafv2 from "aws-cdk-lib/aws-wafv2";
import * as cdk from "aws-cdk-lib";
import * as path from "path";
import { Construct } from "constructs";
import { RagEngines } from "../rag-engines";
import { Shared } from "../shared";
import { SageMakerModelEndpoint, SystemConfig } from "../shared/types";
import { ChatBotDynamoDBTables } from "./chatbot-dynamodb-tables";
import { ChatBotS3Buckets } from "./chatbot-s3-buckets";
import { ApiResolvers } from "./rest-api";
import { RealtimeGraphqlApiBackend } from "./websocket-api";
import * as appsync from "aws-cdk-lib/aws-appsync";
import * as lambda from "aws-cdk-lib/aws-lambda";
import { RetentionDays } from "aws-cdk-lib/aws-logs";
import { NagSuppressions } from "cdk-nag";
import { ApplicationDynamoDBTables } from "./application-dynamodb-tables";
import { getConstructId } from "../utils";

export interface ChatBotApiProps {
  readonly shared: Shared;
  readonly config: SystemConfig;
  readonly ragEngines?: RagEngines;
  readonly userPool: cognito.UserPool;
  readonly modelsParameter: ssm.StringParameter;
  readonly models: SageMakerModelEndpoint[];
}

export class ChatBotApi extends Construct {
  public readonly messagesTopic: sns.Topic;
  public readonly outBoundQueue: sqs.Queue;
  public readonly sessionsTable: dynamodb.Table;
  public readonly byUserIdIndex: string;
  public readonly applicationTable: dynamodb.Table;
  public readonly filesBucket: s3.Bucket;
  public readonly userFeedbackBucket: s3.Bucket;
  public readonly graphqlApi: appsync.GraphqlApi;
  public readonly resolvers: lambda.Function[] = [];

  constructor(scope: Construct, id: string, props: ChatBotApiProps) {
    super(scope, id);

    const chatTables = new ChatBotDynamoDBTables(this, "ChatDynamoDBTables", {
      kmsKey: props.shared.kmsKey,
      retainOnDelete: props.config.retainOnDelete,
      deletionProtection: props.config.ddbDeletionProtection,
    });
    const chatBuckets = new ChatBotS3Buckets(this, "ChatBuckets", {
      kmsKey: props.shared.kmsKey,
      retainOnDelete: props.config.retainOnDelete,
      s3transferAcceleration: props.config.enableS3TransferAcceleration,
    });
    const applicationTables = new ApplicationDynamoDBTables(
      this,
      "AppDynamoDBTables",
      {
        kmsKey: props.shared.kmsKey,
        retainOnDelete: props.config.retainOnDelete,
        deletionProtection: props.config.ddbDeletionProtection,
      }
    );
    const loggingRole = new iam.Role(this, "apiLoggingRole", {
      assumedBy: new iam.ServicePrincipal("appsync.amazonaws.com"),
      inlinePolicies: {
        loggingPolicy: new iam.PolicyDocument({
          statements: [
            new iam.PolicyStatement({
              effect: iam.Effect.ALLOW,
              actions: ["logs:*"],
              resources: ["*"],
            }),
          ],
        }),
      },
    });

    const api = new appsync.GraphqlApi(this, "ChatbotApi", {
      name: "ChatbotGraphqlApi",
      introspectionConfig: appsync.IntrospectionConfig.DISABLED,
      definition: appsync.Definition.fromFile(
        path.join(__dirname, "schema/schema.graphql")
      ),
      authorizationConfig: {
        defaultAuthorization: {
          authorizationType: appsync.AuthorizationType.USER_POOL,
          userPoolConfig: {
            userPool: props.userPool,
          },
        },
        additionalAuthorizationModes: [
          {
            authorizationType: appsync.AuthorizationType.IAM,
          },
        ],
      },
      logConfig: {
        fieldLogLevel: appsync.FieldLogLevel.INFO,
        retention: props.config.logRetention ?? RetentionDays.ONE_WEEK,
        role: loggingRole,
      },
      xrayEnabled: props.config.advancedMonitoring === true,
      visibility: props.config.privateWebsite
        ? appsync.Visibility.PRIVATE
        : appsync.Visibility.GLOBAL,
    });

    if (props.config.enableWaf && props.shared.webACLRules.length > 0) {
      new wafv2.CfnWebACLAssociation(this, "WebACLAssociation", {
        webAclArn: new wafv2.CfnWebACL(this, "WafAppsync", {
          defaultAction: { allow: {} },
          scope: "REGIONAL",
          visibilityConfig: {
            cloudWatchMetricsEnabled: true,
            metricName: "WafAppsync",
            sampledRequestsEnabled: true,
          },
          description: "WAFv2 ACL for APPSync",
          name: getConstructId("WafAppsync", props.config),
          rules: [
            ...props.shared.webACLRules,
            ...this.createWafRules(
              props.config.llms.rateLimitPerIP ?? 100,
              props.shared.vpc
            ),
          ],
        }).attrArn,
        resourceArn: api.arn,
      });
    }

    const apiResolvers = new ApiResolvers(this, "RestApi", {
      ...props,
      sessionsTable: chatTables.sessionsTable,
      byUserIdIndex: chatTables.byUserIdIndex,
      applicationTable: applicationTables.applicationTable,
      api,
      userFeedbackBucket: chatBuckets.userFeedbackBucket,
      filesBucket: chatBuckets.filesBucket,
    });

    this.resolvers.push(apiResolvers.appSyncLambdaResolver);

    const realtimeBackend = new RealtimeGraphqlApiBackend(this, "Realtime", {
      ...props,
      api,
      logRetention: props.config.logRetention,
      advancedMonitoring: props.config.advancedMonitoring,
      applicationTable: applicationTables.applicationTable,
<<<<<<< HEAD
      provisionedConcurrency: props.config.provisionedConcurrency,
=======
      config: props.config,
>>>>>>> a2c25d91
    });

    this.resolvers.push(realtimeBackend.resolvers.sendQueryHandler);
    this.resolvers.push(realtimeBackend.resolvers.outgoingMessageHandler);

    realtimeBackend.resolvers.outgoingMessageHandler.addEnvironment(
      "GRAPHQL_ENDPOINT",
      api.graphqlUrl
    );

    api.grantMutation(realtimeBackend.resolvers.outgoingMessageHandler);

    // Prints out URL
    new cdk.CfnOutput(this, getConstructId("GraphQLApiUrl", props.config), {
      value: api.graphqlUrl,
      description: "Graphql API URL",
      exportName: getConstructId("GraphQLApiUrl", props.config),
    });

    // Prints out the AppSync GraphQL API key to the terminal
    new cdk.CfnOutput(this, getConstructId("GraphQLApiId", props.config), {
      value: api.apiId || "",
      exportName: getConstructId("GraphQLApiId", props.config),
    });

    this.messagesTopic = realtimeBackend.messagesTopic;
    this.outBoundQueue = realtimeBackend.queue;
    this.sessionsTable = chatTables.sessionsTable;
    this.byUserIdIndex = chatTables.byUserIdIndex;
    this.applicationTable = applicationTables.applicationTable;
    this.userFeedbackBucket = chatBuckets.userFeedbackBucket;
    this.filesBucket = chatBuckets.filesBucket;
    this.graphqlApi = api;

    /**
     * CDK NAG suppression
     */
    NagSuppressions.addResourceSuppressions(loggingRole, [
      {
        id: "AwsSolutions-IAM5",
        reason:
          "Access to all log groups required for CloudWatch log group creation.",
      },
    ]);
  }

  private createWafRules(
    llmRatePerIP: number,
    vpc: ec2.Vpc
  ): wafv2.CfnWebACL.RuleProperty[] {
    /**
     * The rate limit is the maximum number of requests from a
     * single IP address that are allowed in a ten-minute period.
     * The IP address is automatically unblocked after it falls below the limit.
     */
    const ruleLimitRequests: wafv2.CfnWebACL.RuleProperty = {
      name: "LimitLLMRequestsPerIP",
      priority: 1,
      action: {
        block: {
          customResponse: {
            responseCode: 429,
          },
        },
      },
      statement: {
        rateBasedStatement: {
          limit: llmRatePerIP,
          evaluationWindowSec: 60 * 10,
          aggregateKeyType: "IP",
          scopeDownStatement: {
            andStatement: {
              statements: [
                {
                  byteMatchStatement: {
                    searchString: "/graphql",
                    fieldToMatch: {
                      uriPath: {},
                    },
                    textTransformations: [
                      {
                        priority: 0,
                        type: "NONE",
                      },
                    ],
                    positionalConstraint: "EXACTLY",
                  },
                },
                {
                  byteMatchStatement: {
                    searchString: "mutation SendQuery(",
                    fieldToMatch: {
                      body: {
                        oversizeHandling: "MATCH",
                      },
                    },
                    textTransformations: [
                      {
                        priority: 0,
                        type: "NONE",
                      },
                    ],
                    positionalConstraint: "CONTAINS",
                  },
                },
              ],
            },
          },
        },
      },
      visibilityConfig: {
        sampledRequestsEnabled: true,
        cloudWatchMetricsEnabled: true,
        metricName: "LimitRequestsPerIP",
      },
    };

    // The following rule is disabling throttling for calls coming from the VPC.
    const eips: string[] = [];
    vpc.node.findAll().forEach((resource) => {
      if (resource instanceof ec2.CfnEIP) {
        // NAT Gateways IP
        eips.push(resource.attrPublicIp + "/32");
      }
    });

    const vpcnIpSet = new wafv2.CfnIPSet(this, "VPCPublicIPs", {
      addresses: eips,
      ipAddressVersion: "IPV4",
      scope: "REGIONAL",
    });

    const allowInternalCalls: wafv2.CfnWebACL.RuleProperty = {
      name: "AllowInternalCalls",
      priority: 2,
      action: {
        allow: {},
      },
      statement: {
        ipSetReferenceStatement: {
          arn: vpcnIpSet.attrArn,
        },
      },
      visibilityConfig: {
        sampledRequestsEnabled: false,
        cloudWatchMetricsEnabled: false,
        metricName: "AllowInternalCalls",
      },
    };
    return [ruleLimitRequests, allowInternalCalls];
  }
}<|MERGE_RESOLUTION|>--- conflicted
+++ resolved
@@ -153,11 +153,7 @@
       logRetention: props.config.logRetention,
       advancedMonitoring: props.config.advancedMonitoring,
       applicationTable: applicationTables.applicationTable,
-<<<<<<< HEAD
-      provisionedConcurrency: props.config.provisionedConcurrency,
-=======
       config: props.config,
->>>>>>> a2c25d91
     });
 
     this.resolvers.push(realtimeBackend.resolvers.sendQueryHandler);
