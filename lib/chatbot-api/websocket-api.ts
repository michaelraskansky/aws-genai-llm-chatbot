--- conflicted
+++ resolved
@@ -22,11 +22,7 @@
   readonly logRetention?: number;
   readonly advancedMonitoring?: boolean;
   readonly applicationTable: dynamodb.Table;
-<<<<<<< HEAD
-  readonly provisionedConcurrency?: number;
-=======
   readonly config?: SystemConfig;
->>>>>>> a2c25d91
 }
 
 export class RealtimeGraphqlApiBackend extends Construct {
@@ -124,11 +120,7 @@
       logRetention: props.logRetention,
       advancedMonitoring: props.advancedMonitoring,
       applicationTable: props.applicationTable,
-<<<<<<< HEAD
-      provisionedConcurrency: props.provisionedConcurrency,
-=======
       config: props.config,
->>>>>>> a2c25d91
     });
 
     // Route all outgoing messages to the websocket interface queue
