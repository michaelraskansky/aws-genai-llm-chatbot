import * as path from "path";
import * as cdk from "aws-cdk-lib";
import { SageMakerModelEndpoint, SystemConfig } from "../shared/types";
import { Construct } from "constructs";
import { RagEngines } from "../rag-engines";
import * as cognito from "aws-cdk-lib/aws-cognito";
import * as dynamodb from "aws-cdk-lib/aws-dynamodb";
import * as ec2 from "aws-cdk-lib/aws-ec2";
import * as iam from "aws-cdk-lib/aws-iam";
import * as lambda from "aws-cdk-lib/aws-lambda";
import * as logs from "aws-cdk-lib/aws-logs";
import * as ssm from "aws-cdk-lib/aws-ssm";
import { Shared } from "../shared";
import * as appsync from "aws-cdk-lib/aws-appsync";
import { parse } from "graphql";
import { readFileSync } from "fs";
import * as s3 from "aws-cdk-lib/aws-s3";
import { AURORA_DB_USERS } from "../rag-engines/aurora-pgvector";

export interface ApiResolversProps {
  readonly shared: Shared;
  readonly config: SystemConfig;
  readonly ragEngines?: RagEngines;
  readonly userPool: cognito.UserPool;
  readonly sessionsTable: dynamodb.Table;
  readonly byUserIdIndex: string;
  readonly applicationTable: dynamodb.Table;
  readonly filesBucket: s3.Bucket;
  readonly userFeedbackBucket: s3.Bucket;
  readonly modelsParameter: ssm.StringParameter;
  readonly models: SageMakerModelEndpoint[];
  readonly api: appsync.GraphqlApi;
}

export class ApiResolvers extends Construct {
  readonly appSyncLambdaResolver: lambda.Function;
  constructor(scope: Construct, id: string, props: ApiResolversProps) {
    super(scope, id);

    const apiSecurityGroup = new ec2.SecurityGroup(this, "ApiSecurityGroup", {
      vpc: props.shared.vpc,
    });

    const appSyncLambdaResolver = new lambda.Function(
      this,
      "GraphQLApiHandler",
      {
        code: props.shared.sharedCode.bundleWithLambdaAsset(
          path.join(__dirname, "./functions/api-handler")
        ),
        handler: "index.handler",
        description: "Main Appsync resolver",
        runtime: props.shared.pythonRuntime,
        architecture: props.shared.lambdaArchitecture,
        timeout: cdk.Duration.minutes(10),
        memorySize: 512,
        tracing: props.config.advancedMonitoring
          ? lambda.Tracing.ACTIVE
          : lambda.Tracing.DISABLED,
        logRetention: props.config.logRetention ?? logs.RetentionDays.ONE_WEEK,
        loggingFormat: lambda.LoggingFormat.JSON,
        layers: [
          props.shared.powerToolsLayer,
          props.shared.commonLayer,
          ...(props.shared.caCertLayer ? [props.shared.caCertLayer] : []),
        ],
        vpc: props.shared.vpc,
        securityGroups: [apiSecurityGroup],
        vpcSubnets: props.shared.vpc.privateSubnets as ec2.SubnetSelection,
        environment: {
          ...props.shared.defaultEnvironmentVariables,
          CONFIG_PARAMETER_NAME: props.shared.configParameter.parameterName,
          MODELS_PARAMETER_NAME: props.modelsParameter.parameterName,
          X_ORIGIN_VERIFY_SECRET_ARN:
            props.shared.xOriginVerifySecret.secretArn,
          API_KEYS_SECRETS_ARN: props.shared.apiKeysSecret.secretArn,
          SESSIONS_TABLE_NAME: props.sessionsTable.tableName,
          SESSIONS_BY_USER_ID_INDEX_NAME: props.byUserIdIndex,
          APPLICATIONS_TABLE_NAME: props.applicationTable.tableName,
          USER_FEEDBACK_BUCKET_NAME: props.userFeedbackBucket?.bucketName ?? "",
          UPLOAD_BUCKET_NAME: props.ragEngines?.uploadBucket?.bucketName ?? "",
          CHATBOT_FILES_BUCKET_NAME: props.filesBucket.bucketName,
          PROCESSING_BUCKET_NAME:
            props.ragEngines?.processingBucket?.bucketName ?? "",
          AURORA_DB_USER: AURORA_DB_USERS.WRITE,
          AURORA_DB_HOST:
            props.ragEngines?.auroraPgVector?.database?.clusterEndpoint
              ?.hostname ?? "",
          AURORA_DB_PORT:
            props.ragEngines?.auroraPgVector?.database?.clusterEndpoint?.port +
            "",
          WORKSPACES_TABLE_NAME:
            props.ragEngines?.workspacesTable.tableName ?? "",
          WORKSPACES_BY_OBJECT_TYPE_INDEX_NAME:
            props.ragEngines?.workspacesByObjectTypeIndexName ?? "",
          DOCUMENTS_TABLE_NAME:
            props.ragEngines?.documentsTable.tableName ?? "",
          DOCUMENTS_BY_COMPOUND_KEY_INDEX_NAME:
            props.ragEngines?.documentsByCompountKeyIndexName ?? "",
          DOCUMENTS_BY_STATUS_INDEX:
            props.ragEngines?.documentsByStatusIndexName ?? "",
          SAGEMAKER_RAG_MODELS_ENDPOINT:
            props.ragEngines?.sageMakerRagModels?.model?.endpoint
              ?.attrEndpointName ?? "",
          DELETE_WORKSPACE_WORKFLOW_ARN:
            props.ragEngines?.deleteWorkspaceWorkflow?.stateMachineArn ?? "",
          DELETE_DOCUMENT_WORKFLOW_ARN:
            props.ragEngines?.deleteDocumentWorkflow?.stateMachineArn ?? "",
          CREATE_AURORA_WORKSPACE_WORKFLOW_ARN:
            props.ragEngines?.auroraPgVector?.createAuroraWorkspaceWorkflow
              ?.stateMachineArn ?? "",
          CREATE_OPEN_SEARCH_WORKSPACE_WORKFLOW_ARN:
            props.ragEngines?.openSearchVector
              ?.createOpenSearchWorkspaceWorkflow?.stateMachineArn ?? "",
          CREATE_KENDRA_WORKSPACE_WORKFLOW_ARN:
            props.ragEngines?.kendraRetrieval?.createKendraWorkspaceWorkflow
              ?.stateMachineArn ?? "",
          FILE_IMPORT_WORKFLOW_ARN:
            props.ragEngines?.fileImportWorkflow?.stateMachineArn ?? "",
          WEBSITE_CRAWLING_WORKFLOW_ARN:
            props.ragEngines?.websiteCrawlingWorkflow?.stateMachineArn ?? "",
          OPEN_SEARCH_COLLECTION_ENDPOINT:
            props.ragEngines?.openSearchVector?.openSearchCollectionEndpoint ??
            "",
          DEFAULT_KENDRA_INDEX_ID:
            props.ragEngines?.kendraRetrieval?.kendraIndex?.attrId ?? "",
          DEFAULT_KENDRA_INDEX_NAME:
            props.ragEngines?.kendraRetrieval?.kendraIndex?.name ?? "",
          DEFAULT_KENDRA_S3_DATA_SOURCE_ID:
            props.ragEngines?.kendraRetrieval?.kendraS3DataSource?.attrId ?? "",
          DEFAULT_KENDRA_S3_DATA_SOURCE_BUCKET_NAME:
            props.ragEngines?.kendraRetrieval?.kendraS3DataSourceBucket
              ?.bucketName ?? "",
          RSS_FEED_INGESTOR_FUNCTION:
            props.ragEngines?.dataImport.rssIngestorFunction?.functionArn ?? "",
          COGNITO_USER_POOL_ID: props.userPool.userPoolId,
<<<<<<< HEAD
          UPLOAD_S3_TRANSFER_ACCELERATION: props.config
            .enableS3TransferAcceleration
            ? "TRUE"
            : "FALSE",
          UPLOAD_BUCKET_REGION: cdk.Stack.of(scope).region,
=======
          ...(props.config?.bedrock?.enabled
            ? {
                BEDROCK_REGION: props.config.bedrock.region,
                ...(props.config.bedrock?.agent?.enabled
                  ? {
                      BEDROCK_AGENT_ENABLED: "true",
                      ...(props.config.bedrock.agent.agentId
                        ? {
                            BEDROCK_AGENT_ID:
                              props.config.bedrock.agent.agentId,
                            BEDROCK_AGENT_ALIAS_ID:
                              props.config.bedrock.agent.agentAliasId,
                          }
                        : {}),
                    }
                  : {}),
              }
            : {}),
>>>>>>> a2c25d91
        },
      }
    );
    this.appSyncLambdaResolver = appSyncLambdaResolver;

    function addPermissions(apiHandler: lambda.Function) {
      if (props.ragEngines?.workspacesTable) {
        props.ragEngines.workspacesTable.grantReadWriteData(apiHandler);
      }

      if (props.ragEngines?.documentsTable) {
        props.ragEngines.documentsTable.grantReadWriteData(apiHandler);
        props.ragEngines?.dataImport.rssIngestorFunction?.grantInvoke(
          apiHandler
        );
      }

      if (props.ragEngines?.auroraPgVector) {
        props.ragEngines.auroraPgVector.database.grantConnect(
          apiHandler,
          AURORA_DB_USERS.WRITE
        );
        props.ragEngines.auroraPgVector.database.connections.allowDefaultPortFrom(
          apiHandler
        );

        props.ragEngines.auroraPgVector.createAuroraWorkspaceWorkflow.grantStartExecution(
          apiHandler
        );
      }

      if (props.ragEngines?.openSearchVector) {
        apiHandler.addToRolePolicy(
          new iam.PolicyStatement({
            actions: ["aoss:APIAccessAll"],
            resources: [
              props.ragEngines?.openSearchVector.openSearchCollection.attrArn,
            ],
          })
        );

        props.ragEngines.openSearchVector.createOpenSearchWorkspaceWorkflow.grantStartExecution(
          apiHandler
        );
      }

      if (props.ragEngines?.kendraRetrieval) {
        props.ragEngines.kendraRetrieval.createKendraWorkspaceWorkflow.grantStartExecution(
          apiHandler
        );

        props.ragEngines?.kendraRetrieval?.kendraS3DataSourceBucket?.grantReadWrite(
          apiHandler
        );

        if (props.ragEngines.kendraRetrieval.kendraIndex) {
          apiHandler.addToRolePolicy(
            new iam.PolicyStatement({
              actions: [
                "kendra:Retrieve",
                "kendra:Query",
                "kendra:BatchDeleteDocument",
                "kendra:BatchPutDocument",
                "kendra:StartDataSourceSyncJob",
                "kendra:DescribeDataSourceSyncJob",
                "kendra:StopDataSourceSyncJob",
                "kendra:ListDataSourceSyncJobs",
                "kendra:ListDataSources",
                "kendra:DescribeIndex",
              ],
              resources: [
                props.ragEngines.kendraRetrieval.kendraIndex.attrArn,
                `${props.ragEngines.kendraRetrieval.kendraIndex.attrArn}/*`,
              ],
            })
          );
        }

        if (props.config.rag.engines.knowledgeBase?.enabled) {
          for (const item of props.config.rag.engines.knowledgeBase.external ||
            []) {
            if (item.roleArn) {
              apiHandler.addToRolePolicy(
                new iam.PolicyStatement({
                  actions: ["sts:AssumeRole"],
                  resources: [item.roleArn],
                })
              );
            } else {
              apiHandler.addToRolePolicy(
                new iam.PolicyStatement({
                  actions: ["bedrock:Retrieve"],
                  resources: [
                    `arn:${cdk.Aws.PARTITION}:bedrock:${
                      item.region ?? cdk.Aws.REGION
                    }:${cdk.Aws.ACCOUNT_ID}:knowledge-base/${
                      item.knowledgeBaseId
                    }`,
                  ],
                })
              );
            }
          }
        }

        for (const item of props.config.rag.engines.kendra.external ?? []) {
          if (item.roleArn) {
            apiHandler.addToRolePolicy(
              new iam.PolicyStatement({
                actions: ["sts:AssumeRole"],
                resources: [item.roleArn],
              })
            );
          } else {
            apiHandler.addToRolePolicy(
              new iam.PolicyStatement({
                actions: ["kendra:Retrieve", "kendra:Query"],
                resources: [
                  `arn:${cdk.Aws.PARTITION}:kendra:${
                    item.region ?? cdk.Aws.REGION
                  }:${cdk.Aws.ACCOUNT_ID}:index/${item.kendraId}`,
                ],
              })
            );
          }
        }
      }

      if (props.ragEngines?.fileImportWorkflow) {
        props.ragEngines.fileImportWorkflow.grantStartExecution(apiHandler);
      }

      if (props.ragEngines?.websiteCrawlingWorkflow) {
        props.ragEngines.websiteCrawlingWorkflow.grantStartExecution(
          apiHandler
        );
      }

      if (props.ragEngines?.deleteWorkspaceWorkflow) {
        props.ragEngines.deleteWorkspaceWorkflow.grantStartExecution(
          apiHandler
        );
      }

      if (props.ragEngines?.deleteDocumentWorkflow) {
        props.ragEngines.deleteDocumentWorkflow.grantStartExecution(apiHandler);
      }

      if (props.ragEngines?.sageMakerRagModels?.model) {
        apiHandler.addToRolePolicy(
          new iam.PolicyStatement({
            actions: ["sagemaker:InvokeEndpoint"],
            resources: [props.ragEngines.sageMakerRagModels.model.endpoint.ref],
          })
        );
      }

      for (const model of props.models) {
        apiHandler.addToRolePolicy(
          new iam.PolicyStatement({
            actions: ["sagemaker:InvokeEndpoint"],
            resources: [model.endpoint.ref],
          })
        );
      }

      apiHandler.addToRolePolicy(
        new iam.PolicyStatement({
          actions: [
            "comprehend:DetectDominantLanguage",
            "comprehend:DetectSentiment",
          ],
          resources: ["*"],
        })
      );

      apiHandler.addToRolePolicy(
        new iam.PolicyStatement({
          actions: ["cognito-idp:ListGroups"],
          resources: [props.userPool.userPoolArn],
          effect: iam.Effect.ALLOW,
        })
      );

      props.shared.xOriginVerifySecret.grantRead(apiHandler);
      props.shared.apiKeysSecret.grantRead(apiHandler);
      props.shared.configParameter.grantRead(apiHandler);
      props.modelsParameter.grantRead(apiHandler);
      props.sessionsTable.grantReadWriteData(apiHandler);
      props.applicationTable.grantReadWriteData(apiHandler);
      props.userFeedbackBucket.grantReadWrite(apiHandler);
      props.filesBucket.grantReadWrite(apiHandler);
      props.ragEngines?.uploadBucket.grantReadWrite(apiHandler);
      props.ragEngines?.processingBucket.grantReadWrite(apiHandler);

      if (props.config.bedrock?.enabled) {
        apiHandler.addToRolePolicy(
          new iam.PolicyStatement({
            actions: [
              "bedrock:ListFoundationModels",
              "bedrock:ListCustomModels",
              "bedrock:ListInferenceProfiles",
              "bedrock:InvokeModel",
              "bedrock:InvokeModelWithResponseStream",
              "bedrock-agentcore:ListAgentRuntimes",
            ],
            resources: ["*"],
          })
        );

        // Add permissions for Bedrock agent operations if agent is enabled
        if (props.config.bedrock?.agent?.enabled) {
          apiHandler.addToRolePolicy(
            new iam.PolicyStatement({
              actions: [
                "bedrock:ListAgents",
                "bedrock:ListAgentAliases",
                "bedrock:InvokeAgent",
              ],
              resources: ["*"],
            })
          );
        }

        if (props.config.bedrock?.roleArn) {
          apiHandler.addToRolePolicy(
            new iam.PolicyStatement({
              actions: ["sts:AssumeRole"],
              resources: [props.config.bedrock.roleArn],
            })
          );
        }
      }
    }

    addPermissions(appSyncLambdaResolver);

    props.ragEngines?.openSearchVector?.addToAccessPolicy(
      "graphql-api",
      [appSyncLambdaResolver.role?.roleArn],
      ["aoss:DescribeIndex", "aoss:ReadDocument", "aoss:WriteDocument"]
    );

    let functionDataSource: appsync.LambdaDataSource;
    if (props.config.provisionedConcurrency) {
      const aliasOptions: lambda.AliasProps = {
        aliasName: "live",
        version: appSyncLambdaResolver.currentVersion,
        provisionedConcurrentExecutions: props.config.provisionedConcurrency,
        description: `alias with ${props.config.provisionedConcurrency} provisioned concurrent executions`,
      };

      const alias = new lambda.Alias(
        this,
        "GraphQLApiHandlerAlias",
        aliasOptions
      );

      functionDataSource = props.api.addLambdaDataSource(
        "proxyResolverFunction",
        alias
      );
    } else {
      functionDataSource = props.api.addLambdaDataSource(
        "proxyResolverFunction",
        appSyncLambdaResolver
      );
    }

    const schema = parse(
      readFileSync("lib/chatbot-api/schema/schema.graphql", "utf8")
    );

    function addResolvers(operationType: string) {
      /* eslint-disable  @typescript-eslint/no-explicit-any */
      const fieldNames = (
        schema.definitions
          .filter((x) => x.kind == "ObjectTypeDefinition")
          .filter((y: any) => y.name.value == operationType)[0] as any
      ).fields.map((z: any) => z.name.value);
      /* eslint-enable  @typescript-eslint/no-explicit-any */

      for (const fieldName of fieldNames) {
        // These resolvers are added by the Realtime API
        if (fieldName == "sendQuery" || fieldName == "publishResponse") {
          continue;
        }
        props.api.createResolver(`${fieldName}-resolver`, {
          typeName: operationType,
          fieldName: fieldName,
          dataSource: functionDataSource,
        });
      }
    }

    addResolvers("Query");
    addResolvers("Mutation");
  }
}<|MERGE_RESOLUTION|>--- conflicted
+++ resolved
@@ -134,13 +134,11 @@
           RSS_FEED_INGESTOR_FUNCTION:
             props.ragEngines?.dataImport.rssIngestorFunction?.functionArn ?? "",
           COGNITO_USER_POOL_ID: props.userPool.userPoolId,
-<<<<<<< HEAD
           UPLOAD_S3_TRANSFER_ACCELERATION: props.config
             .enableS3TransferAcceleration
             ? "TRUE"
             : "FALSE",
           UPLOAD_BUCKET_REGION: cdk.Stack.of(scope).region,
-=======
           ...(props.config?.bedrock?.enabled
             ? {
                 BEDROCK_REGION: props.config.bedrock.region,
@@ -159,7 +157,6 @@
                   : {}),
               }
             : {}),
->>>>>>> a2c25d91
         },
       }
     );
