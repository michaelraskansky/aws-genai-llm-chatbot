--- conflicted
+++ resolved
@@ -33,13 +33,9 @@
         props.retainOnDelete === true
           ? cdk.RemovalPolicy.RETAIN_ON_UPDATE_OR_DELETE
           : cdk.RemovalPolicy.DESTROY,
-<<<<<<< HEAD
-      pointInTimeRecovery: true,
-=======
       pointInTimeRecoverySpecification: {
         pointInTimeRecoveryEnabled: true,
       },
->>>>>>> 3062b5a8
       deletionProtection: props.deletionProtection,
     });
 
