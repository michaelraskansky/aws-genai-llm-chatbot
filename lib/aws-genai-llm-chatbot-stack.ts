import * as cdk from "aws-cdk-lib";
import { Construct } from "constructs";
import { SystemConfig, ModelInterface, Direction } from "./shared/types";
import { Authentication } from "./authentication";
import { Monitoring } from "./monitoring";
import { UserInterface } from "./user-interface";
import { Shared } from "./shared";
import { ChatBotApi } from "./chatbot-api";
import { RagEngines } from "./rag-engines";
import { Models } from "./models";
import { LangChainInterface } from "./model-interfaces/langchain";
import { IdeficsInterface } from "./model-interfaces/idefics";
import * as subscriptions from "aws-cdk-lib/aws-sns-subscriptions";
import * as sns from "aws-cdk-lib/aws-sns";
import * as iam from "aws-cdk-lib/aws-iam";
import * as lambda from "aws-cdk-lib/aws-lambda";
import * as cr from "aws-cdk-lib/custom-resources";
import { NagSuppressions } from "cdk-nag";
import { LogGroup } from "aws-cdk-lib/aws-logs";

export interface AwsGenAILLMChatbotStackProps extends cdk.StackProps {
  readonly config: SystemConfig;
}

export class AwsGenAILLMChatbotStack extends cdk.Stack {
  constructor(
    scope: Construct,
    id: string,
    props: AwsGenAILLMChatbotStackProps
  ) {
    super(scope, id, {
      description: "AWS LLM CHATBOT (uksb-1tupboc16)",
      ...props,
    });

    const shared = new Shared(this, "Shared", { config: props.config });
    const authentication = new Authentication(
      this,
      "Authentication",
      props.config
    );
    const models = new Models(this, "Models", {
      config: props.config,
      shared,
    });

    let ragEngines: RagEngines | undefined = undefined;
    if (props.config.rag.enabled) {
      ragEngines = new RagEngines(this, "RagEngines", {
        shared,
        config: props.config,
      });
    }

    const chatBotApi = new ChatBotApi(this, "ChatBotApi", {
      shared,
      config: props.config,
      ragEngines: ragEngines,
      userPool: authentication.userPool,
      modelsParameter: models.modelsParameter,
      models: models.models,
    });

    // Langchain Interface Construct
    // This is the model interface receiving messages from the websocket interface via the message topic
    // and interacting with the model via LangChain library
    const langchainModels = models.models.filter(
      (model) => model.interface === ModelInterface.LangChain
    );

    // check if any deployed model requires langchain interface or if bedrock is enabled from config
    let langchainInterface: LangChainInterface | undefined;
    if (langchainModels.length > 0 || props.config.bedrock?.enabled) {
      langchainInterface = new LangChainInterface(this, "LangchainInterface", {
        shared,
        config: props.config,
        ragEngines,
        messagesTopic: chatBotApi.messagesTopic,
        sessionsTable: chatBotApi.sessionsTable,
        byUserIdIndex: chatBotApi.byUserIdIndex,
      });

      // Route all incoming messages targeted to langchain to the langchain model interface queue
      chatBotApi.messagesTopic.addSubscription(
        new subscriptions.SqsSubscription(langchainInterface.ingestionQueue, {
          filterPolicyWithMessageBody: {
            direction: sns.FilterOrPolicy.filter(
              sns.SubscriptionFilter.stringFilter({
                allowlist: [Direction.In],
              })
            ),
            modelInterface: sns.FilterOrPolicy.filter(
              sns.SubscriptionFilter.stringFilter({
                allowlist: [ModelInterface.LangChain],
              })
            ),
          },
        })
      );

      for (const model of models.models) {
        if (model.interface === ModelInterface.LangChain) {
          langchainInterface.addSageMakerEndpoint(model);
        }
      }
    }

    // IDEFICS Interface Construct
    // This is the model interface receiving messages from the websocket interface via the message topic
    // and interacting with IDEFICS visual language models
    const ideficsModels = models.models.filter(
      (model) =>
        model.interface === ModelInterface.MultiModal &&
        model.name.toLocaleLowerCase().includes("idefics")
    );

    // check if any deployed model requires idefics interface
    const ideficsInterface = new IdeficsInterface(this, "IdeficsInterface", {
      shared,
      config: props.config,
      messagesTopic: chatBotApi.messagesTopic,
      sessionsTable: chatBotApi.sessionsTable,
      byUserIdIndex: chatBotApi.byUserIdIndex,
      chatbotFilesBucket: chatBotApi.filesBucket,
      createPrivateGateway: ideficsModels.length > 0,
    });

    // Route all incoming messages targeted to idefics to the idefics model interface queue
    chatBotApi.messagesTopic.addSubscription(
      new subscriptions.SqsSubscription(ideficsInterface.ingestionQueue, {
        filterPolicyWithMessageBody: {
          direction: sns.FilterOrPolicy.filter(
            sns.SubscriptionFilter.stringFilter({
              allowlist: [Direction.In],
            })
          ),
          modelInterface: sns.FilterOrPolicy.filter(
            sns.SubscriptionFilter.stringFilter({
              allowlist: [ModelInterface.MultiModal],
            })
          ),
        },
      })
    );

    for (const model of models.models) {
      // if model name contains idefics then add to idefics interface
      if (model.interface === ModelInterface.MultiModal) {
        ideficsInterface.addSageMakerEndpoint(model);
      }
    }

    const userInterface = new UserInterface(this, "UserInterface", {
      shared,
      config: props.config,
      userPoolId: authentication.userPool.userPoolId,
      userPoolClient: authentication.userPoolClient,
      userPoolClientId: authentication.userPoolClient.userPoolClientId,
      api: chatBotApi,
      chatbotFilesBucket: chatBotApi.filesBucket,
      uploadBucket: ragEngines?.uploadBucket,
<<<<<<< HEAD
      cloudfrontLogBucketArn: props.config.cloudfrontLogBucketArn,
      crossEncodersEnabled:
        typeof ragEngines?.sageMakerRagModels?.model !== "undefined",
      sagemakerEmbeddingsEnabled:
        typeof ragEngines?.sageMakerRagModels?.model !== "undefined",
=======
>>>>>>> 6c64064b
    });

    if (props.config.cognitoFederation?.enabled) {
      const oAuthParams = {
        scopes: [
          "email",
          "phone",
          "profile",
          "openid",
          "aws.cognito.signin.user.admin",
        ],
        customProviderName: props.config.cognitoFederation?.customProviderName,
        customProviderType: props.config.cognitoFederation?.customProviderType,
        callbackUrls: [`https://${userInterface.publishedDomain}`],
        logoutUrls: [`https://${userInterface.publishedDomain}`],
      };

      const lambdaInvokePolicyStatement = new iam.PolicyStatement({
        actions: ["lambda:InvokeFunction"],
        resources: [authentication.updateUserPoolClient.functionArn],
      });

      // Create a Custom Resource to trigger the Lambda function
      const customResource = new cr.AwsCustomResource(
        this,
        "UpdateUserPoolClientCustomResource",
        {
          onUpdate: {
            service: "Lambda",
            action: "invoke",
            parameters: {
              FunctionName: authentication.updateUserPoolClient.functionName,
              Payload: JSON.stringify({
                oAuthV: oAuthParams,
              }),
            },
            physicalResourceId: cr.PhysicalResourceId.of(
              authentication.userPoolClient.userPoolClientId
            ),
          },
          policy: cr.AwsCustomResourcePolicy.fromStatements([
            lambdaInvokePolicyStatement,
          ]),
        }
      );

      // Ensure the custom resource is created after the UserPoolClient and userInterface and federated provider setup
      customResource.node.addDependency(authentication.updateUserPoolClient);
      customResource.node.addDependency(userInterface);
      if (props.config.cognitoFederation?.customProviderType == "OIDC") {
        customResource.node.addDependency(authentication.customOidcProvider);
      }
      if (props.config.cognitoFederation?.customProviderType == "SAML") {
        customResource.node.addDependency(authentication.customSamlProvider);
      }
    }

    const monitoringStack = new cdk.NestedStack(this, "MonitoringStack");
    const monitoringConstruct = new Monitoring(monitoringStack, "Monitoring", {
      shared,
      prefix: props.config.prefix,
      advancedMonitoring: props.config.advancedMonitoring === true,
      appsycnApi: chatBotApi.graphqlApi,
      appsyncResolversLogGroups: chatBotApi.resolvers.map((r) => {
        return LogGroup.fromLogGroupName(
          monitoringStack,
          "Log" + r.node.id,
          "/aws/lambda/" + r.functionName
        );
      }),
      llmRequestHandlersLogGroups: [
        ideficsInterface.requestHandler,
        langchainInterface?.requestHandler,
      ]
        .filter((i) => i)
        .map((r) => {
          return LogGroup.fromLogGroupName(
            monitoringStack,
            "Log" + (r as lambda.Function).node.id,
            "/aws/lambda/" + (r as lambda.Function).functionName
          );
        }),
      cloudFrontDistribution: userInterface.cloudFrontDistribution,
      cognito: {
        userPoolId: authentication.userPool.userPoolId,
        clientId: authentication.userPoolClient.userPoolClientId,
      },
      tables: [
        chatBotApi.sessionsTable,
        ...(ragEngines
          ? [ragEngines.workspacesTable, ragEngines.documentsTable]
          : []),
      ],
      sqs: [
        chatBotApi.outBoundQueue,
        ideficsInterface.ingestionQueue,
        ...(langchainInterface ? [langchainInterface.ingestionQueue] : []),
      ],
      aurora: ragEngines?.auroraPgVector?.database,
      opensearch: ragEngines?.openSearchVector?.openSearchCollection,
      kendra: ragEngines?.kendraRetrieval?.kendraIndex,
      buckets: [chatBotApi.filesBucket],
      ragFunctionProcessing: [
        ...(ragEngines ? [ragEngines.dataImport.rssIngestorFunction] : []),
      ],
      ragImportStateMachineProcessing: [
        ...(ragEngines
          ? [
            ragEngines.dataImport.fileImportWorkflow,
            ragEngines.dataImport.websiteCrawlingWorkflow,
          ]
          : []),
      ],
      ragEngineStateMachineProcessing: [
        ...(ragEngines
          ? [
            ragEngines.auroraPgVector?.createAuroraWorkspaceWorkflow,
            ragEngines.openSearchVector?.createOpenSearchWorkspaceWorkflow,
            ragEngines.kendraRetrieval?.createKendraWorkspaceWorkflow,
            ragEngines.deleteDocumentWorkflow,
            ragEngines.deleteWorkspaceWorkflow,
          ]
          : []),
      ],
    });

    if (monitoringConstruct.compositeAlarmTopic) {
      new cdk.CfnOutput(this, "CompositeAlarmTopicOutput", {
        key: "CompositeAlarmTopicOutput",
        value: monitoringConstruct.compositeAlarmTopic.topicName,
      });
    }

    /**
     * CDK NAG suppression
     */
    NagSuppressions.addResourceSuppressionsByPath(
      this,
      [
        `/${this.stackName}/Custom::CDKBucketDeployment8693BB64968944B69AAFB0CC9EB8756C/Resource`,
      ],
      [
        {
          id: "AwsSolutions-L1",
          reason: "Lambda function created implicitly by CDK.",
        },
      ]
    );
    NagSuppressions.addResourceSuppressionsByPath(
      this,
      [
        `/${this.stackName}/Authentication/UserPool/smsRole/Resource`,
        `/${this.stackName}/Custom::CDKBucketDeployment8693BB64968944B69AAFB0CC9EB8756C/ServiceRole/DefaultPolicy/Resource`,
        `/${this.stackName}/LogRetentionaae0aa3c5b4d4f87b02d85b201efdd8a/ServiceRole/Resource`,
        `/${this.stackName}/LogRetentionaae0aa3c5b4d4f87b02d85b201efdd8a/ServiceRole/DefaultPolicy/Resource`,

        `/${this.stackName}/Custom::CDKBucketDeployment8693BB64968944B69AAFB0CC9EB8756C/ServiceRole/Resource`,
        `/${this.stackName}/ChatBotApi/ChatbotApi/proxyResolverFunction/ServiceRole/DefaultPolicy/Resource`,
        `/${this.stackName}/ChatBotApi/ChatbotApi/realtimeResolverFunction/ServiceRole/DefaultPolicy/Resource`,
        `/${this.stackName}/ChatBotApi/RestApi/GraphQLApiHandler/ServiceRole/Resource`,
        `/${this.stackName}/ChatBotApi/RestApi/GraphQLApiHandler/ServiceRole/DefaultPolicy/Resource`,
        `/${this.stackName}/ChatBotApi/Realtime/Resolvers/lambda-resolver/ServiceRole/Resource`,
        `/${this.stackName}/ChatBotApi/Realtime/Resolvers/lambda-resolver/ServiceRole/DefaultPolicy/Resource`,
        `/${this.stackName}/ChatBotApi/Realtime/Resolvers/outgoing-message-handler/ServiceRole/Resource`,
        `/${this.stackName}/ChatBotApi/Realtime/Resolvers/outgoing-message-handler/ServiceRole/DefaultPolicy/Resource`,
        `/${this.stackName}/IdeficsInterface/MultiModalInterfaceRequestHandler/ServiceRole/DefaultPolicy/Resource`,
        `/${this.stackName}/IdeficsInterface/MultiModalInterfaceRequestHandler/ServiceRole/Resource`,
        ...(langchainInterface
          ? [
            `/${this.stackName}/LangchainInterface/RequestHandler/ServiceRole/Resource`,
            `/${this.stackName}/LangchainInterface/RequestHandler/ServiceRole/DefaultPolicy/Resource`,
          ]
          : []),
        ...(ideficsModels.length > 0
          ? [
            `/${this.stackName}/IdeficsInterface/ChatbotFilesPrivateApi/CloudWatchRole/Resource`,
            `/${this.stackName}/IdeficsInterface/S3IntegrationRole/DefaultPolicy/Resource`,
          ]
          : []),
      ],
      [
        {
          id: "AwsSolutions-IAM4",
          reason: "IAM role implicitly created by CDK.",
        },
        {
          id: "AwsSolutions-IAM5",
          reason: "IAM role implicitly created by CDK.",
        },
      ]
    );

    if (ideficsModels.length > 0) {
      NagSuppressions.addResourceSuppressionsByPath(
        this,
        `/${this.stackName}/IdeficsInterface/ChatbotFilesPrivateApi/DeploymentStage.prod/Resource`,
        [
          {
            id: "AwsSolutions-APIG3",
            reason: "WAF not required due to configured Cognito auth.",
          },
        ]
      );
      NagSuppressions.addResourceSuppressionsByPath(
        this,
        [
          `/${this.stackName}/IdeficsInterface/ChatbotFilesPrivateApi/Default/{folder}/{key}/GET/Resource`,
        ],
        [
          { id: "AwsSolutions-APIG4", reason: "Private API within a VPC." },
          { id: "AwsSolutions-COG4", reason: "Private API within a VPC." },
        ]
      );
    }

    // RAG configuration
    if (props.config.rag.enabled) {
      NagSuppressions.addResourceSuppressionsByPath(
        this,
        [
          `/${this.stackName}/RagEngines/DataImport/FileImportBatchJob/FileImportJobRole/DefaultPolicy/Resource`,
          `/${this.stackName}/RagEngines/DataImport/WebCrawlerBatchJob/WebCrawlerJobRole/DefaultPolicy/Resource`,
          `/${this.stackName}/RagEngines/DataImport/FileImportBatchJob/FileImportContainer/ExecutionRole/DefaultPolicy/Resource`,
          `/${this.stackName}/RagEngines/DataImport/WebCrawlerBatchJob/WebCrawlerContainer/ExecutionRole/DefaultPolicy/Resource`,
          `/${this.stackName}/RagEngines/DataImport/FileImportWorkflow/FileImportStateMachine/Role/DefaultPolicy/Resource`,
          `/${this.stackName}/RagEngines/DataImport/WebsiteCrawlingWorkflow/WebsiteCrawling/Role/DefaultPolicy/Resource`,
          `/${this.stackName}/RagEngines/DataImport/UploadHandler/ServiceRole/Resource`,
          `/${this.stackName}/RagEngines/DataImport/UploadHandler/ServiceRole/DefaultPolicy/Resource`,
          `/${this.stackName}/RagEngines/Workspaces/DeleteWorkspace/DeleteWorkspaceFunction/ServiceRole/Resource`,
          `/${this.stackName}/RagEngines/Workspaces/DeleteWorkspace/DeleteWorkspaceFunction/ServiceRole/DefaultPolicy/Resource`,
          `/${this.stackName}/RagEngines/Workspaces/DeleteWorkspace/DeleteWorkspace/Role/DefaultPolicy/Resource`,
          `/${this.stackName}/RagEngines/Workspaces/DeleteDocument/DeleteDocumentFunction/ServiceRole/Resource`,
          `/${this.stackName}/RagEngines/Workspaces/DeleteDocument/DeleteDocumentFunction/ServiceRole/DefaultPolicy/Resource`,
          `/${this.stackName}/RagEngines/Workspaces/DeleteDocument/DeleteDocument/Role/DefaultPolicy/Resource`,
          `/${this.stackName}/BucketNotificationsHandler050a0587b7544547bf325f094a3db834/Role/Resource`,
          `/${this.stackName}/BucketNotificationsHandler050a0587b7544547bf325f094a3db834/Role/DefaultPolicy/Resource`,
          `/${this.stackName}/RagEngines/DataImport/RssSubscription/RssIngestor/ServiceRole/Resource`,
          `/${this.stackName}/RagEngines/DataImport/RssSubscription/RssIngestor/ServiceRole/DefaultPolicy/Resource`,
          `/${this.stackName}/RagEngines/DataImport/RssSubscription/triggerRssIngestorsFunction/ServiceRole/Resource`,
          `/${this.stackName}/RagEngines/DataImport/RssSubscription/triggerRssIngestorsFunction/ServiceRole/DefaultPolicy/Resource`,
          `/${this.stackName}/RagEngines/DataImport/RssSubscription/crawlQueuedRssPostsFunction/ServiceRole/Resource`,
          `/${this.stackName}/RagEngines/DataImport/RssSubscription/crawlQueuedRssPostsFunction/ServiceRole/DefaultPolicy/Resource`,
        ],
        [
          {
            id: "AwsSolutions-IAM4",
            reason: "IAM role implicitly created by CDK.",
          },
          {
            id: "AwsSolutions-IAM5",
            reason: "IAM role implicitly created by CDK.",
          },
        ]
      );

      if (ragEngines?.sageMakerRagModels?.model) {
        NagSuppressions.addResourceSuppressionsByPath(
          this,
          [
            `/${this.stackName}/RagEngines/SageMaker/Model/MultiAB24A/CodeBuildRole/DefaultPolicy/Resource`,
            `/${this.stackName}/RagEngines/SageMaker/Model/MultiAB24A/OnEventHandler/ServiceRole/Resource`,
            `/${this.stackName}/RagEngines/SageMaker/Model/MultiAB24A/IsCompleteHandler/ServiceRole/Resource`,
            `/${this.stackName}/RagEngines/SageMaker/Model/MultiAB24A/Provider/framework-onEvent/ServiceRole/Resource`,
            `/${this.stackName}/RagEngines/SageMaker/Model/MultiAB24A/Provider/framework-onEvent/ServiceRole/DefaultPolicy/Resource`,
            `/${this.stackName}/RagEngines/SageMaker/Model/MultiAB24A/Provider/framework-isComplete/ServiceRole/Resource`,
            `/${this.stackName}/RagEngines/SageMaker/Model/MultiAB24A/Provider/framework-isComplete/ServiceRole/DefaultPolicy/Resource`,
            `/${this.stackName}/RagEngines/SageMaker/Model/MultiAB24A/Provider/framework-onTimeout/ServiceRole/Resource`,
            `/${this.stackName}/RagEngines/SageMaker/Model/MultiAB24A/Provider/framework-onTimeout/ServiceRole/DefaultPolicy/Resource`,
            `/${this.stackName}/RagEngines/SageMaker/Model/MultiAB24A/Provider/waiter-state-machine/Role/DefaultPolicy/Resource`,
            `/${this.stackName}/RagEngines/SageMaker/Model/MultiAB24A/Provider/waiter-state-machine/Resource`,
            `/${this.stackName}/RagEngines/SageMaker/Model/MultiAB24A/SageMakerExecutionRole/DefaultPolicy/Resource`,
          ],
          [
            {
              id: "AwsSolutions-SF1",
              reason: "SFN implicitly created by CDK.",
            },
            {
              id: "AwsSolutions-SF2",
              reason: "SFN implicitly created by CDK.",
            },
            {
              id: "AwsSolutions-IAM4",
              reason: "IAM role implicitly created by CDK.",
            },
            {
              id: "AwsSolutions-IAM5",
              reason: "IAM role implicitly created by CDK.",
            },
          ]
        );
      }
      if (props.config.rag.engines.aurora.enabled) {
        NagSuppressions.addResourceSuppressionsByPath(
          this,
          `/${this.stackName}/RagEngines/AuroraPgVector/AuroraDatabase/Secret/Resource`,
          [
            {
              id: "AwsSolutions-SMG4",
              reason: "Secret created implicitly by CDK.",
            },
          ]
        );
        NagSuppressions.addResourceSuppressionsByPath(
          this,
          [
            `/${this.stackName}/RagEngines/AuroraPgVector/DatabaseSetupFunction/ServiceRole/Resource`,
            `/${this.stackName}/RagEngines/AuroraPgVector/DatabaseSetupProvider/framework-onEvent/ServiceRole/Resource`,
            `/${this.stackName}/RagEngines/AuroraPgVector/DatabaseSetupProvider/framework-onEvent/ServiceRole/DefaultPolicy/Resource`,
            `/${this.stackName}/RagEngines/AuroraPgVector/CreateAuroraWorkspace/CreateAuroraWorkspaceFunction/ServiceRole/Resource`,
            `/${this.stackName}/RagEngines/AuroraPgVector/CreateAuroraWorkspace/CreateAuroraWorkspaceFunction/ServiceRole/DefaultPolicy/Resource`,
            `/${this.stackName}/RagEngines/AuroraPgVector/CreateAuroraWorkspace/CreateAuroraWorkspace/Role/DefaultPolicy/Resource`,
          ],
          [
            {
              id: "AwsSolutions-IAM4",
              reason: "IAM role implicitly created by CDK.",
            },
            {
              id: "AwsSolutions-IAM5",
              reason: "IAM role implicitly created by CDK.",
            },
          ]
        );
      }
      if (props.config.rag.engines.opensearch.enabled) {
        NagSuppressions.addResourceSuppressionsByPath(
          this,
          [
            `/${this.stackName}/RagEngines/OpenSearchVector/CreateOpenSearchWorkspace/CreateOpenSearchWorkspaceFunction/ServiceRole/Resource`,
            `/${this.stackName}/RagEngines/OpenSearchVector/CreateOpenSearchWorkspace/CreateOpenSearchWorkspaceFunction/ServiceRole/DefaultPolicy/Resource`,
            `/${this.stackName}/RagEngines/OpenSearchVector/CreateOpenSearchWorkspace/CreateOpenSearchWorkspace/Role/DefaultPolicy/Resource`,
          ],
          [
            {
              id: "AwsSolutions-IAM4",
              reason: "IAM role implicitly created by CDK.",
            },
            {
              id: "AwsSolutions-IAM5",
              reason: "IAM role implicitly created by CDK.",
            },
          ]
        );
      }
      if (props.config.rag.engines.kendra.enabled) {
        NagSuppressions.addResourceSuppressionsByPath(
          this,
          [
            `/${this.stackName}/RagEngines/KendraRetrieval/CreateKendraWorkspace/CreateKendraWorkspace/Role/DefaultPolicy/Resource`,
          ],
          [
            {
              id: "AwsSolutions-IAM4",
              reason: "IAM role implicitly created by CDK.",
            },
            {
              id: "AwsSolutions-IAM5",
              reason: "IAM role implicitly created by CDK.",
            },
          ]
        );
        if (props.config.rag.engines.kendra.createIndex) {
          NagSuppressions.addResourceSuppressionsByPath(
            this,
            [
              `/${this.stackName}/RagEngines/KendraRetrieval/KendraRole/DefaultPolicy/Resource`,
            ],
            [
              {
                id: "AwsSolutions-IAM5",
                reason:
                  "Access to all log groups required for CloudWatch log group creation.",
              },
            ]
          );
        }
      }
    }
    // Implicitly created resources with changing paths
    NagSuppressions.addStackSuppressions(this, [
      {
        id: "CdkNagValidationFailure",
        reason: "Intrinstic function references.",
      },
    ]);
    // Lambda functions still using Python 3.11 even though latest runtime is 3.12. Can be removed after upgrade.
    NagSuppressions.addStackSuppressions(this, [
      {
        id: "AwsSolutions-L1",
        reason: "Not yet upgraded from Python 3.11 to 3.12.",
      },
    ]);

    if (props.config.privateWebsite) {
      const paths = [];
      for (
        let index = 0;
        index < shared.vpc.availabilityZones.length;
        index++
      ) {
        paths.push(
          `/${this.stackName}/UserInterface/PrivateWebsite/DescribeNetworkInterfaces-${index}/CustomResourcePolicy/Resource`
        );
      }
      paths.push(
        `/${this.stackName}/UserInterface/PrivateWebsite/describeVpcEndpoints/CustomResourcePolicy/Resource`
      );
      NagSuppressions.addResourceSuppressionsByPath(this, paths, [
        {
          id: "AwsSolutions-IAM5",
          reason:
            "Custom Resource requires permissions to Describe VPC Endpoint Network Interfaces",
        },
      ]);
      NagSuppressions.addResourceSuppressionsByPath(
        this,
        [
          `/${this.stackName}/AWS679f53fac002430cb0da5b7982bd2287/ServiceRole/Resource`,
        ],
        [
          {
            id: "AwsSolutions-IAM4",
            reason: "IAM role implicitly created by CDK.",
          },
        ]
      );
    }
    if (props.config.cognitoFederation?.enabled) {
      NagSuppressions.addResourceSuppressionsByPath(
        this,
        [
          `/${this.stackName}/AWS679f53fac002430cb0da5b7982bd2287/ServiceRole/Resource`,
        ],
        [
          {
            id: "AwsSolutions-IAM4",
            reason: "IAM role implicitly created by CDK.",
          },
        ]
      );
    }
  }
}<|MERGE_RESOLUTION|>--- conflicted
+++ resolved
@@ -159,14 +159,11 @@
       api: chatBotApi,
       chatbotFilesBucket: chatBotApi.filesBucket,
       uploadBucket: ragEngines?.uploadBucket,
-<<<<<<< HEAD
       cloudfrontLogBucketArn: props.config.cloudfrontLogBucketArn,
       crossEncodersEnabled:
         typeof ragEngines?.sageMakerRagModels?.model !== "undefined",
       sagemakerEmbeddingsEnabled:
         typeof ragEngines?.sageMakerRagModels?.model !== "undefined",
-=======
->>>>>>> 6c64064b
     });
 
     if (props.config.cognitoFederation?.enabled) {
@@ -275,20 +272,20 @@
       ragImportStateMachineProcessing: [
         ...(ragEngines
           ? [
-            ragEngines.dataImport.fileImportWorkflow,
-            ragEngines.dataImport.websiteCrawlingWorkflow,
-          ]
+              ragEngines.dataImport.fileImportWorkflow,
+              ragEngines.dataImport.websiteCrawlingWorkflow,
+            ]
           : []),
       ],
       ragEngineStateMachineProcessing: [
         ...(ragEngines
           ? [
-            ragEngines.auroraPgVector?.createAuroraWorkspaceWorkflow,
-            ragEngines.openSearchVector?.createOpenSearchWorkspaceWorkflow,
-            ragEngines.kendraRetrieval?.createKendraWorkspaceWorkflow,
-            ragEngines.deleteDocumentWorkflow,
-            ragEngines.deleteWorkspaceWorkflow,
-          ]
+              ragEngines.auroraPgVector?.createAuroraWorkspaceWorkflow,
+              ragEngines.openSearchVector?.createOpenSearchWorkspaceWorkflow,
+              ragEngines.kendraRetrieval?.createKendraWorkspaceWorkflow,
+              ragEngines.deleteDocumentWorkflow,
+              ragEngines.deleteWorkspaceWorkflow,
+            ]
           : []),
       ],
     });
@@ -336,15 +333,15 @@
         `/${this.stackName}/IdeficsInterface/MultiModalInterfaceRequestHandler/ServiceRole/Resource`,
         ...(langchainInterface
           ? [
-            `/${this.stackName}/LangchainInterface/RequestHandler/ServiceRole/Resource`,
-            `/${this.stackName}/LangchainInterface/RequestHandler/ServiceRole/DefaultPolicy/Resource`,
-          ]
+              `/${this.stackName}/LangchainInterface/RequestHandler/ServiceRole/Resource`,
+              `/${this.stackName}/LangchainInterface/RequestHandler/ServiceRole/DefaultPolicy/Resource`,
+            ]
           : []),
         ...(ideficsModels.length > 0
           ? [
-            `/${this.stackName}/IdeficsInterface/ChatbotFilesPrivateApi/CloudWatchRole/Resource`,
-            `/${this.stackName}/IdeficsInterface/S3IntegrationRole/DefaultPolicy/Resource`,
-          ]
+              `/${this.stackName}/IdeficsInterface/ChatbotFilesPrivateApi/CloudWatchRole/Resource`,
+              `/${this.stackName}/IdeficsInterface/S3IntegrationRole/DefaultPolicy/Resource`,
+            ]
           : []),
       ],
       [
