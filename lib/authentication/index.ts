import * as cdk from "aws-cdk-lib";
import { SystemConfig } from "../shared/types";
import * as cognito from "aws-cdk-lib/aws-cognito";
import { Construct } from "constructs";
import { NagSuppressions } from "cdk-nag";
import * as lambda from "aws-cdk-lib/aws-lambda";
import * as iam from "aws-cdk-lib/aws-iam";
import * as cr from "aws-cdk-lib/custom-resources";
import * as logs from "aws-cdk-lib/aws-logs";
<<<<<<< HEAD
import { Shared } from "../shared";
=======
import { getConstructId } from "../utils";
>>>>>>> 3062b5a8

export class Authentication extends Construct {
  public readonly userPool: cognito.UserPool;
  public readonly userPoolClient: cognito.UserPoolClient;
  public readonly cognitoDomain: cognito.UserPoolDomain;
  public readonly updateUserPoolClient: lambda.Function;
  public readonly customOidcProvider: cognito.UserPoolIdentityProviderOidc;
  public readonly customSamlProvider: cognito.UserPoolIdentityProviderSaml;

  constructor(
    scope: Construct,
    id: string,
    config: SystemConfig,
    shared: Shared
  ) {
    super(scope, id);

    const userPool = new cognito.UserPool(this, "UserPool", {
      removalPolicy:
        config.retainOnDelete === true
          ? cdk.RemovalPolicy.RETAIN_ON_UPDATE_OR_DELETE
          : cdk.RemovalPolicy.DESTROY,
      selfSignUpEnabled: false,
      mfa: cognito.Mfa.OPTIONAL,
      featurePlan: cognito.FeaturePlan.PLUS,
      standardThreatProtectionMode:
        cognito.StandardThreatProtectionMode.FULL_FUNCTION,
      autoVerify: { email: true, phone: true },
      signInAliases: {
        email: true,
      },
    });

    new cognito.CfnUserPoolGroup(this, "AdminGroup", {
      userPoolId: userPool.userPoolId,
      groupName: "admin",
      description: "Administrators group",
    });

    new cognito.CfnUserPoolGroup(
      this,
      getConstructId("WorkspaceManagerGroup", config),
      {
        userPoolId: userPool.userPoolId,
        groupName: getConstructId("workspace_manager", config),
        description: "Workspace managers group",
      }
    );

    new cognito.CfnUserPoolGroup(this, "UserGroup", {
      userPoolId: userPool.userPoolId,
      groupName: getConstructId("user", config),
      description: "User group",
    });

    const userPoolClient = userPool.addClient("UserPoolClient", {
      generateSecret: false,
      authFlows: {
        adminUserPassword: true,
        userPassword: true,
        userSrp: true,
      },
    });

    if (
      config.cognitoFederation?.enabled &&
      config.cognitoFederation?.cognitoDomain
    ) {
      const userPooldomain = userPool.addDomain("CognitoDomain", {
        cognitoDomain: {
          domainPrefix: config.cognitoFederation.cognitoDomain,
        },
      });
      this.cognitoDomain = userPooldomain;
    }

    if (config.cognitoFederation?.enabled) {
      // Create an IAM Role for the Lambda function
      const lambdaRoleUpdateClient = new iam.Role(
        this,
        "lambdaRoleUpdateClient",
        {
          assumedBy: new iam.ServicePrincipal("lambda.amazonaws.com"),
        }
      );

      // Attach the policy to the role that allows updating Cognito user pool client settings
      lambdaRoleUpdateClient.addToPolicy(
        new iam.PolicyStatement({
          actions: ["cognito-idp:UpdateUserPoolClient"],
          resources: [
            `arn:aws:cognito-idp:${cdk.Aws.REGION}:${cdk.Aws.ACCOUNT_ID}:userpool/${userPool.userPoolId}`,
            `arn:aws:cognito-idp:${cdk.Aws.REGION}:${cdk.Aws.ACCOUNT_ID}:userpool/${userPool.userPoolId}/client/*`,
          ],
        })
      );

      // Attach the policy to the role that allows logging to CloudWatch
      lambdaRoleUpdateClient.addToPolicy(
        new iam.PolicyStatement({
          actions: [
            "logs:CreateLogGroup",
            "logs:CreateLogStream",
            "logs:PutLogEvents",
          ],
          resources: ["*"],
        })
      );

      // Define a Lambda function to update the UserPoolClient
      const updateUserPoolClientLambda = new lambda.Function(
        this,
        "updateUserPoolClientLambda",
        {
          runtime: lambda.Runtime.NODEJS_20_X,
          handler: "index.handler",
          layers: shared.caCertLayer ? [shared.caCertLayer] : [],
          code: lambda.Code.fromAsset(
            "lib/authentication/lambda/updateUserPoolClient"
          ),
          description: "Updates the user pool client",
          role: lambdaRoleUpdateClient,
          logRetention: config.logRetention ?? logs.RetentionDays.ONE_WEEK,
          loggingFormat: lambda.LoggingFormat.JSON,
          environment: {
            USER_POOL_ID: userPool.userPoolId,
            USER_POOL_CLIENT_ID: userPoolClient.userPoolClientId,
          },
        }
      );

      if (config.cognitoFederation?.customProviderType == "OIDC") {
        const customProvider = new cognito.UserPoolIdentityProviderOidc(
          this,
          "OIDCProvider",
          {
            clientId: config.cognitoFederation?.customOIDC?.OIDCClient || "",
            clientSecret: "secret",
            issuerUrl:
              config.cognitoFederation?.customOIDC?.OIDCIssuerURL || "",
            userPool: userPool,
            name: config.cognitoFederation?.customProviderName,
            scopes: ["openid", "email", "profile"],
            attributeRequestMethod: cognito.OidcAttributeRequestMethod.GET,
            attributeMapping: {
              custom: {
                "custom:chatbot_role": cognito.ProviderAttribute.other(
                  "custom:chatbot_role"
                ),
                email_verified:
                  cognito.ProviderAttribute.other("email_verified"),
                profile: cognito.ProviderAttribute.other("profile"),
              },
              email: cognito.ProviderAttribute.other("email"),
            },
          }
        );
        this.customOidcProvider = customProvider;

        // Unfortunately the above function does not support SecretValue for Client Secrets so updating with lambda
        // Create an IAM Role for the Lambda function
        const lambdaRoleUpdateOidcSecret = new iam.Role(
          this,
          "lambdaRoleUpdateOidcSecret",
          {
            assumedBy: new iam.ServicePrincipal("lambda.amazonaws.com"),
          }
        );

        // Attach the policy to the role that allows updating Cognito user pool client settings
        lambdaRoleUpdateOidcSecret.addToPolicy(
          new iam.PolicyStatement({
            actions: [
              "cognito-idp:UpdateIdentityProvider",
              "cognito-idp:DescribeIdentityProvider",
            ],
            resources: [
              `arn:aws:cognito-idp:${cdk.Aws.REGION}:${cdk.Aws.ACCOUNT_ID}:userpool/${userPool.userPoolId}`,
            ],
          })
        );

        lambdaRoleUpdateOidcSecret.addToPolicy(
          new iam.PolicyStatement({
            actions: ["secretsmanager:GetSecretValue"],
            resources: [config.cognitoFederation?.customOIDC?.OIDCSecret || ""],
          })
        );

        // Attach the policy to the role that allows logging to CloudWatch
        lambdaRoleUpdateOidcSecret.addToPolicy(
          new iam.PolicyStatement({
            actions: [
              "logs:CreateLogGroup",
              "logs:CreateLogStream",
              "logs:PutLogEvents",
            ],
            resources: ["*"],
          })
        );

        const oidcSecretlambdaFunction = new lambda.Function(
          this,
          "OIDCSecretsHandler",
          {
            runtime: lambda.Runtime.NODEJS_20_X,
            handler: "index.handler",
            code: lambda.Code.fromAsset(
              "lib/authentication/lambda/updateOidcSecret"
            ),
            layers: shared.caCertLayer ? [shared.caCertLayer] : [],
            description: "Updates OIDC secret",
            role: lambdaRoleUpdateOidcSecret,
            logRetention: config.logRetention ?? logs.RetentionDays.ONE_WEEK,
            loggingFormat: lambda.LoggingFormat.JSON,
            environment: {
              USER_POOL_ID: userPool.userPoolId,
              USER_POOL_CLIENT_ID: userPoolClient.userPoolClientId,
            },
          }
        );

        new cr.AwsCustomResource(this, "UpdateSecret", {
          onUpdate: {
            service: "Lambda",
            action: "invoke",
            parameters: {
              FunctionName: oidcSecretlambdaFunction.functionName,
              Payload: JSON.stringify({
                UserPoolId: userPool.userPoolId,
                ProviderName: customProvider.providerName,
                SecretId:
                  config.cognitoFederation?.customOIDC?.OIDCSecret || "",
              }),
            },
            physicalResourceId: cr.PhysicalResourceId.of(Date.now().toString()),
          },
          policy: cr.AwsCustomResourcePolicy.fromStatements([
            new iam.PolicyStatement({
              actions: ["lambda:InvokeFunction"],
              resources: [oidcSecretlambdaFunction.functionArn],
            }),
          ]),
        });
      }
      if (config.cognitoFederation?.customProviderType == "SAML") {
        const customProvider = new cognito.UserPoolIdentityProviderSaml(
          this,
          "SAMLProvider",
          {
            metadata: cognito.UserPoolIdentityProviderSamlMetadata.url(
              config.cognitoFederation?.customSAML?.metadataDocumentUrl || ""
            ),
            userPool: userPool,
            name: config.cognitoFederation?.customProviderName,
            attributeMapping: {
              custom: {
                "custom:chatbot_role": cognito.ProviderAttribute.other(
                  "custom:chatbot_role"
                ),
                email_verified:
                  cognito.ProviderAttribute.other("email_verified"),
                profile: cognito.ProviderAttribute.other("profile"),
              },
              email: cognito.ProviderAttribute.other("email"),
            },
          }
        );
        this.customSamlProvider = customProvider;
      }

      this.updateUserPoolClient = updateUserPoolClientLambda;
    }

    if (config.cognitoFederation?.enabled) {
      const lambdaRoleAddUserToGroup = new iam.Role(
        this,
        "lambdaRoleAddUserToGroup",
        {
          assumedBy: new iam.ServicePrincipal("lambda.amazonaws.com"),
        }
      );

      lambdaRoleAddUserToGroup.addToPolicy(
        new iam.PolicyStatement({
          actions: [
            "logs:CreateLogGroup",
            "logs:CreateLogStream",
            "logs:PutLogEvents",
          ],
          resources: ["*"],
        })
      );
      const addFederatedUserToUserGroupLambda = new lambda.Function(
        this,
        "addFederatedUserToUserGroup",
        {
          runtime: lambda.Runtime.PYTHON_3_12,
          handler: "index.handler",
          code: lambda.Code.fromAsset(
            "lib/authentication/lambda/addFederatedUserToUserGroup"
          ),
          description:
            "Add federated user to Cognito user group defined in custom:chatbot_role attribute.",
          role: lambdaRoleAddUserToGroup,
          logRetention: config.logRetention ?? logs.RetentionDays.ONE_WEEK,
          loggingFormat: lambda.LoggingFormat.JSON,
        }
      );

      addFederatedUserToUserGroupLambda.addPermission(
        "CognitoPostAuthTrigger",
        {
          principal: new iam.ServicePrincipal("cognito-idp.amazonaws.com"),
          sourceArn: userPool.userPoolArn,
        }
      );
      userPool.addTrigger(
        cognito.UserPoolOperation.POST_AUTHENTICATION,
        addFederatedUserToUserGroupLambda
      );

      lambdaRoleAddUserToGroup.attachInlinePolicy(
        new iam.Policy(this, "AddUserToGroupPolicy", {
          statements: [
            new iam.PolicyStatement({
              actions: [
                "cognito-idp:AdminAddUserToGroup",
                "cognito-idp:AdminListGroupsForUser",
                "cognito-idp:AdminRemoveUserFromGroup",
              ],
              resources: [userPool.userPoolArn],
            }),
          ],
        })
      );
    }

    this.userPool = userPool;
    this.userPoolClient = userPoolClient;

    new cdk.CfnOutput(this, getConstructId("UserPoolId", config), {
      value: userPool.userPoolId,
      description: "User pool id for the chatbot application.",
      exportName: getConstructId("ChatbotUserPoolId", config),
    });

    new cdk.CfnOutput(this, getConstructId("UserPoolWebClientId", config), {
      value: userPoolClient.userPoolClientId,
      description: "App client id for the chatbot application.",
      exportName: getConstructId("ChatbotUserPoolClientId", config),
    });

    new cdk.CfnOutput(this, getConstructId("UserPoolLink", config), {
      value: `https://${
        cdk.Stack.of(this).region
      }.console.aws.amazon.com/cognito/v2/idp/user-pools/${
        userPool.userPoolId
      }/users?region=${cdk.Stack.of(this).region}`,
      description: "Link to user pool of the chatbot application.",
      exportName: getConstructId("ChatbotUserPoolLink", config),
    });

    /**
     * CDK NAG suppression
     */
    NagSuppressions.addResourceSuppressions(userPool, [
      {
        id: "AwsSolutions-COG1",
        reason:
          "Default password policy requires min length of 8, digits, lowercase characters, symbols and uppercase characters: https://docs.aws.amazon.com/cdk/api/v2/docs/aws-cdk-lib.aws_cognito.PasswordPolicy.html",
      },
      { id: "AwsSolutions-COG2", reason: "MFA not required for user usage." },
    ]);
    if (config.cognitoFederation?.enabled) {
      NagSuppressions.addResourceSuppressionsByPath(
        cdk.Stack.of(this),
        [
          `/${
            cdk.Stack.of(this).stackName
          }/Authentication/lambdaRoleUpdateClient/DefaultPolicy/Resource`,
        ],
        [
          {
            id: "AwsSolutions-IAM5",
            reason: "IAM role implicitly created by CDK.",
          },
        ]
      );
      NagSuppressions.addResourceSuppressionsByPath(
        cdk.Stack.of(this),
        [
          `/${
            cdk.Stack.of(this).stackName
          }/Authentication/lambdaRoleAddUserToGroup/DefaultPolicy/Resource`,
        ],
        [
          {
            id: "AwsSolutions-IAM5",
            reason: "IAM role implicitly created by CDK.",
          },
        ]
      );
      if (config.cognitoFederation?.customProviderType == "OIDC") {
        NagSuppressions.addResourceSuppressionsByPath(
          cdk.Stack.of(this),
          [
            `/${
              cdk.Stack.of(this).stackName
            }/Authentication/lambdaRoleUpdateOidcSecret/DefaultPolicy/Resource`,
          ],
          [
            {
              id: "AwsSolutions-IAM5",
              reason: "IAM role implicitly created by CDK.",
            },
          ]
        );
      }
    }
  }
}<|MERGE_RESOLUTION|>--- conflicted
+++ resolved
@@ -7,11 +7,8 @@
 import * as iam from "aws-cdk-lib/aws-iam";
 import * as cr from "aws-cdk-lib/custom-resources";
 import * as logs from "aws-cdk-lib/aws-logs";
-<<<<<<< HEAD
 import { Shared } from "../shared";
-=======
 import { getConstructId } from "../utils";
->>>>>>> 3062b5a8
 
 export class Authentication extends Construct {
   public readonly userPool: cognito.UserPool;
