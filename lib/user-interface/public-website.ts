--- conflicted
+++ resolved
@@ -37,53 +37,34 @@
     props.websiteBucket.grantRead(originAccessIdentity);
     const cfGeoRestrictEnable = props.config.cfGeoRestrictEnable;
     const cfGeoRestrictList = props.config.cfGeoRestrictList;
-<<<<<<< HEAD
     //get the current region
     const region = cdk.Stack.of(this).region;
 
     const distributionLogsBucket = props.cloudfrontLogBucketArn
       ? s3.Bucket.fromBucketArn(
           this,
-          "DistributionLogsBucket",
-          props.cloudfrontLogBucketArn!
+          getConstructId("DistributionLogsBucket", props.config),
+          props.cloudfrontLogBucketArn
         )
-      : new s3.Bucket(this, "DistributionLogsBucket", {
-          objectOwnership: s3.ObjectOwnership.OBJECT_WRITER,
-          blockPublicAccess: s3.BlockPublicAccess.BLOCK_ALL,
-          removalPolicy:
-            props.config.retainOnDelete === true
-              ? cdk.RemovalPolicy.RETAIN_ON_UPDATE_OR_DELETE
-              : cdk.RemovalPolicy.DESTROY,
-          autoDeleteObjects: props.config.retainOnDelete !== true,
-          enforceSSL: true,
-          encryption: props.shared.kmsKey
-            ? s3.BucketEncryption.KMS
-            : s3.BucketEncryption.S3_MANAGED,
-          encryptionKey: props.shared.kmsKey,
-          versioned: true,
-        });
-=======
-
-    const distributionLogsBucket = new s3.Bucket(
-      this,
-      getConstructId("DistributionLogsBucket", props.config),
-      {
-        objectOwnership: s3.ObjectOwnership.OBJECT_WRITER,
-        blockPublicAccess: s3.BlockPublicAccess.BLOCK_ALL,
-        removalPolicy:
-          props.config.retainOnDelete === true
-            ? cdk.RemovalPolicy.RETAIN_ON_UPDATE_OR_DELETE
-            : cdk.RemovalPolicy.DESTROY,
-        autoDeleteObjects: props.config.retainOnDelete !== true,
-        enforceSSL: true,
-        encryption: props.shared.kmsKey
-          ? s3.BucketEncryption.KMS
-          : s3.BucketEncryption.S3_MANAGED,
-        encryptionKey: props.shared.kmsKey,
-        versioned: true,
-      }
-    );
->>>>>>> 3062b5a8
+      : new s3.Bucket(
+          this,
+          getConstructId("DistributionLogsBucket", props.config),
+          {
+            objectOwnership: s3.ObjectOwnership.OBJECT_WRITER,
+            blockPublicAccess: s3.BlockPublicAccess.BLOCK_ALL,
+            removalPolicy:
+              props.config.retainOnDelete === true
+                ? cdk.RemovalPolicy.RETAIN_ON_UPDATE_OR_DELETE
+                : cdk.RemovalPolicy.DESTROY,
+            autoDeleteObjects: props.config.retainOnDelete !== true,
+            enforceSSL: true,
+            encryption: props.shared.kmsKey
+              ? s3.BucketEncryption.KMS
+              : s3.BucketEncryption.S3_MANAGED,
+            encryptionKey: props.shared.kmsKey,
+            versioned: true,
+          }
+        );
 
     const fileBucketURLs = [
       `https://${props.chatbotFilesBucket.bucketName}.s3.${region}.amazonaws.com`,
