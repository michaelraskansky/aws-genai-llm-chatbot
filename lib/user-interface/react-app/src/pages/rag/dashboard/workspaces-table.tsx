import {
  Box,
  Header,
  SpaceBetween,
  Table,
  TableProps,
} from "@cloudscape-design/components";
import { useState } from "react";
import { TextHelper } from "../../../common/helpers/text-helper";
import { WorkspacesColumnDefinitions } from "./column-definitions";
import RouterLink from "../../../components/wrappers/router-link";
import RouterButton from "../../../components/wrappers/router-button";
import { Workspace } from "../../../API";

export interface WorkspacesTableProps {
  loading: boolean;
  workspaces: Workspace[];
}

export default function WorkspacesTable(props: WorkspacesTableProps) {
  const [selectedItems, setSelectedItems] = useState<Workspace[]>([]);
  const isOnlyOneSelected = selectedItems.length === 1;

  return (
    <Table
      loading={props.loading}
      loadingText="טוען סביבות עבודה"
      selectionType="single"
      sortingDisabled={true}
      empty={
        <Box margin={{ vertical: "xs" }} textAlign="center" color="inherit">
          <SpaceBetween size="xxs">
            <div>
              <b>אין סביבות עבודה</b>
              <Box variant="p" color="inherit">
                סביבת עבודה זה אוסף של מסמכים
              </Box>
            </div>
<<<<<<< HEAD
            <RouterButton
              href="/rag/workspaces/create"
              data-locator="create-workspace"
            >
              Create Workspace
=======
            <RouterButton href="/rag/workspaces/create">
              צור סביבת עבודה
>>>>>>> 109a59b2
            </RouterButton>
          </SpaceBetween>
        </Box>
      }
      columnDefinitions={WorkspacesColumnDefinitions}
      items={props.workspaces.slice(0, 5)}
      selectedItems={selectedItems}
      onSelectionChange={(event: {
        detail: TableProps.SelectionChangeDetail<Workspace>;
      }) => setSelectedItems(event.detail.selectedItems)}
      header={
        <Header
          counter={
            !props.loading
              ? TextHelper.getHeaderCounterText(props.workspaces, selectedItems)
              : undefined
          }
          actions={
            <SpaceBetween direction="horizontal" size="xs">
              <RouterButton
                disabled={!isOnlyOneSelected}
                href={`/rag/workspaces/${selectedItems.length > 0 ? selectedItems[0].id : ""
                  }`}
              >
                הצג
              </RouterButton>
              <RouterButton href="/rag/workspaces/create">
                צור סביבת עבודה
              </RouterButton>
            </SpaceBetween>
          }
        >
          סביבות עבודה
        </Header>
      }
      footer={
        <Box textAlign="center">
          <RouterLink href="/rag/workspaces">הצג את כל סביבות העבודה</RouterLink>
        </Box>
      }
    />
  );
}<|MERGE_RESOLUTION|>--- conflicted
+++ resolved
@@ -36,16 +36,11 @@
                 סביבת עבודה זה אוסף של מסמכים
               </Box>
             </div>
-<<<<<<< HEAD
             <RouterButton
               href="/rag/workspaces/create"
               data-locator="create-workspace"
             >
-              Create Workspace
-=======
-            <RouterButton href="/rag/workspaces/create">
               צור סביבת עבודה
->>>>>>> 109a59b2
             </RouterButton>
           </SpaceBetween>
         </Box>
@@ -67,8 +62,9 @@
             <SpaceBetween direction="horizontal" size="xs">
               <RouterButton
                 disabled={!isOnlyOneSelected}
-                href={`/rag/workspaces/${selectedItems.length > 0 ? selectedItems[0].id : ""
-                  }`}
+                href={`/rag/workspaces/${
+                  selectedItems.length > 0 ? selectedItems[0].id : ""
+                }`}
               >
                 הצג
               </RouterButton>
@@ -83,7 +79,9 @@
       }
       footer={
         <Box textAlign="center">
-          <RouterLink href="/rag/workspaces">הצג את כל סביבות העבודה</RouterLink>
+          <RouterLink href="/rag/workspaces">
+            הצג את כל סביבות העבודה
+          </RouterLink>
         </Box>
       }
     />
