--- conflicted
+++ resolved
@@ -18,21 +18,19 @@
 import { Mode } from "@cloudscape-design/global-styles";
 import "@aws-amplify/ui-react/styles.css";
 import { CHATBOT_NAME } from "../common/constants";
-<<<<<<< HEAD
 import { UserContext, userContextDefault } from "../common/user-context";
-=======
-import { I18nProvider, I18nProviderProps } from '@cloudscape-design/components/i18n';
-import messages from '@cloudscape-design/components/i18n/messages/all.en';
-import { applyTheme } from '@cloudscape-design/components/theming';
-
->>>>>>> 109a59b2
+import {
+  I18nProvider,
+  I18nProviderProps,
+} from "@cloudscape-design/components/i18n";
+import messages from "@cloudscape-design/components/i18n/messages/all.en";
+import { applyTheme } from "@cloudscape-design/components/theming";
 
 export default function AppConfigured() {
   const { tokens } = useTheme();
   const [config, setConfig] = useState<AppConfig | null>(null);
   const [error, setError] = useState<boolean | null>(null);
   const [theme, setTheme] = useState(StorageHelper.getTheme());
-<<<<<<< HEAD
   const [userRoles, setUserRoles] = useState(userContextDefault.userRoles);
   const [userEmail, setUserEmail] = useState(userContextDefault.userEmail);
 
@@ -67,9 +65,8 @@
     },
     [userRoles, userEmail]
   );
-=======
-  const [customMessages, setCustomMessages] = useState<I18nProviderProps.Messages | null>(null);
->>>>>>> 109a59b2
+  const [customMessages, setCustomMessages] =
+    useState<I18nProviderProps.Messages | null>(null);
 
   useEffect(() => {
     (async () => {
@@ -78,7 +75,9 @@
         const awsExports = await result.json();
         const currentConfig = Amplify.configure(awsExports) as AppConfig | null;
         const customMesagesReulst = await fetch("/custom_messages.json");
-        const customMessages = { '@cloudscape-design/components': await customMesagesReulst.json() }
+        const customMessages = {
+          "@cloudscape-design/components": await customMesagesReulst.json(),
+        };
         const customThemeResult = await fetch("/theme.json");
         const customTheme = await customThemeResult.json();
         applyTheme(customTheme);
@@ -117,7 +116,6 @@
           }
         }
 
-      
         setCustomMessages(customMessages);
         setConfig(currentConfig);
       } catch (e) {
@@ -213,7 +211,6 @@
           }}
           colorMode={theme === Mode.Dark ? "dark" : "light"}
         >
-<<<<<<< HEAD
           <Authenticator
             hideSignUp={true}
             components={{
@@ -258,17 +255,17 @@
               },
             }}
           >
-            <App />
+            <I18nProvider
+              locale={config.config.locale}
+              messages={
+                customMessages ? [messages, customMessages] : [messages]
+              }
+            >
+              <App />
+            </I18nProvider>
           </Authenticator>
         </ThemeProvider>
       </UserContext.Provider>
-=======
-          <I18nProvider locale={config.config.locale} messages={customMessages ? [messages, customMessages] : [messages]}>
-            <App />
-          </I18nProvider>
-        </Authenticator>
-      </ThemeProvider>
->>>>>>> 109a59b2
     </AppContext.Provider>
   );
 }