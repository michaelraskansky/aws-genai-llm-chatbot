--- conflicted
+++ resolved
@@ -1,12 +1,7 @@
 import {
   Box,
   Button,
-<<<<<<< HEAD
   Select,
-=======
-  Container,
-  Icon,
->>>>>>> 109a59b2
   SelectProps,
   SpaceBetween,
   StatusIndicator,
@@ -25,6 +20,7 @@
   useRef,
   useState,
 } from "react";
+import { useNavigate } from "react-router-dom";
 import SpeechRecognition, {
   useSpeechRecognition,
 } from "react-speech-recognition";
@@ -45,13 +41,6 @@
 import { LoadingStatus, ModelInterface } from "../../common/types";
 import styles from "../../styles/chat.module.scss";
 import ConfigDialog from "./config-dialog";
-<<<<<<< HEAD
-=======
-import ImageDialog from "./image-dialog";
-import VideoDialog from "./video-dialog";
-import DocumentDialog from "./document-dialog";
-
->>>>>>> 109a59b2
 import {
   ChabotInputModality,
   ChatBotHeartbeatRequest,
@@ -83,12 +72,9 @@
   configuration: ChatBotConfiguration;
   setConfiguration: Dispatch<React.SetStateAction<ChatBotConfiguration>>;
   setInitErrorMessage?: (error?: string) => void;
-<<<<<<< HEAD
   applicationId?: string;
   setApplication: Dispatch<React.SetStateAction<Application>>;
-=======
   reloadChat: () => void;
->>>>>>> 109a59b2
 }
 
 export abstract class ChatScrollState {
@@ -103,11 +89,16 @@
     value: "",
     iconName: "close",
   },
+  {
+    label: "Create new workspace",
+    value: "__create__",
+    iconName: "add-plus",
+  },
 ];
 
 export default function ChatInputPanel(props: ChatInputPanelProps) {
   const appContext = useContext(AppContext);
-
+  const navigate = useNavigate();
   const { transcript, listening, browserSupportsSpeechRecognition } =
     useSpeechRecognition();
   const [state, setState] = useState<ChatInputState>({
@@ -123,15 +114,10 @@
   const [imageDialogVisible, setImageDialogVisible] = useState(false);
   const [documentDialogVisible, setDocumentDialogVisible] = useState(false);
   const [videoDialogVisible, setVideoDialogVisible] = useState(false);
-<<<<<<< HEAD
   const [images, setImages] = useState<SessionFile[]>([]);
   const [documents, setDocuments] = useState<SessionFile[]>([]);
   const [videos, setVideos] = useState<SessionFile[]>([]);
   const [filesBlob, setFilesBlob] = useState<File[]>([]);
-=======
-  const [documentDialogVisible, setDocumentDialogVisible] = useState(false);
-  const [files, setFiles] = useState<MediaFile[]>([]);
->>>>>>> 109a59b2
   const [outputModality, setOutputModality] = useState<ChabotOutputModality>(
     ChabotOutputModality.Text
   );
@@ -140,34 +126,6 @@
   const [readyState, setReadyState] = useState<ReadyState>(
     ReadyState.UNINSTANTIATED
   );
-
-  const isDocument = (file: MediaFile) =>
-    new URL(file.url).pathname.endsWith(".pdf") ||
-    new URL(file.url).pathname.endsWith(".csv") ||
-    new URL(file.url).pathname.endsWith(".xlsx") ||
-    new URL(file.url).pathname.endsWith(".doc") ||
-    new URL(file.url).pathname.endsWith(".docx") ||
-    new URL(file.url).pathname.endsWith(".xls");
-
-  const getAvailableModels = (
-    defaultLLM: string | undefined,
-    modelResults: { data?: { listModels: Model[] } }
-  ): Model[] => {
-    // Early return if no data is available
-    if (!modelResults.data?.listModels) {
-      return [];
-    }
-
-    // If defaultLLM is specified, filter for that specific model
-    if (defaultLLM) {
-      return modelResults.data.listModels.filter(
-        (model) => model.name === defaultLLM
-      );
-    }
-
-    // Return all available models if no default is specified
-    return modelResults.data.listModels;
-  };
 
   const messageHistoryRef = useRef<ChatBotHistoryItem[]>([]);
   const isMediaGenerationModel = (outputModality?: ChabotOutputModality) => {
@@ -198,25 +156,15 @@
         next: ({ value }) => {
           const data = value.data!.receiveMessages?.data;
           if (data !== undefined && data !== null) {
-<<<<<<< HEAD
             const response: ChatBotMessageResponse = JSON.parse(data);
-=======
-            const response: ChatBotMessageResponse = JSON.parse(
-              Utils.sanitizeJSONString(data)
-            );
->>>>>>> 109a59b2
             if (response.action === ChatBotAction.Heartbeat) {
               console.log("Heartbeat pong!");
               return;
             }
 
-            // Create new history array from the current ref
-            const updatedHistory = [...messageHistoryRef.current];
-
-            // Update the history with new tokens
             updateMessageHistoryRef(
               props.session.id,
-              updatedHistory,
+              messageHistoryRef.current,
               response,
               messageTokens
             );
@@ -228,7 +176,7 @@
               console.log("Final message received");
               props.setRunning(false);
             }
-            props.setMessageHistory(updatedHistory);
+            props.setMessageHistory([...messageHistoryRef.current]);
           }
         },
         error: (error) => console.warn(error),
@@ -335,14 +283,7 @@
             modelsResult = await apiClient.models.getModels();
           }
 
-<<<<<<< HEAD
           const models = modelsResult.data ? modelsResult.data.listModels : [];
-=======
-        const models = getAvailableModels(
-          appContext.config.default_llm,
-          modelsResult
-        );
->>>>>>> 109a59b2
 
           const selectedModelOption = getSelectedModelOption(models);
           const selectedModelMetadata = getSelectedModelMetadata(
@@ -621,7 +562,6 @@
     [ReadyState.UNINSTANTIATED]: "Uninstantiated",
   }[readyState];
 
-<<<<<<< HEAD
   const modelsOptions = OptionsHelper.getSelectOptionGroups(state.models ?? []);
 
   const workspaceOptions = [
@@ -860,8 +800,8 @@
                 listening
                   ? "Listening..."
                   : props.running
-                  ? "Generating a response"
-                  : "Send a message"
+                  ? "מחזיר תשובה"
+                  : "כאן כתובים את ההנחיה"
               }
               actionButtonAriaLabel="Send"
               maxRows={6}
@@ -943,300 +883,6 @@
                 )
               }
               disableActionButton={
-=======
-  return (
-    <SpaceBetween direction="vertical" size="l">
-      <Container>
-        <div dir="rtl" className={styles.input_textarea_container}>
-          <SpaceBetween size="xxs" direction="horizontal" alignItems="center">
-            {browserSupportsSpeechRecognition ? (
-              <Button
-                iconName={listening ? "microphone-off" : "microphone"}
-                variant="icon"
-                onClick={() =>
-                  listening
-                    ? SpeechRecognition.stopListening()
-                    : SpeechRecognition.startListening()
-                }
-              />
-            ) : (
-              <Icon name="microphone-off" variant="disabled" />
-            )}
-            {state.selectedModelMetadata?.inputModalities.includes(
-              ChabotInputModality.Image
-            ) && (
-              <>
-                <Button
-                  variant="icon"
-                  onClick={() => setImageDialogVisible(true)}
-                  iconSvg={
-                    <svg viewBox="0 0 22 22" xmlns="http://www.w3.org/2000/svg">
-                      <rect
-                        x="2"
-                        y="2"
-                        width="19"
-                        height="19"
-                        rx="2"
-                        ry="2"
-                      ></rect>
-                      <circle cx="8.5" cy="8.5" r="1.5"></circle>
-                      <polyline points="21 15 16 10 5 21"></polyline>
-                    </svg>
-                  }
-                ></Button>
-                <Button
-                  variant="icon"
-                  onClick={() => setDocumentDialogVisible(true)}
-                  iconSvg={
-                    <svg
-                      xmlns="http://www.w3.org/2000/svg"
-                      x="0px"
-                      y="0px"
-                      width="100"
-                      height="100"
-                      viewBox="0 0 50 50"
-                    >
-                      <path d="M 7 2 L 7 48 L 43 48 L 43 14.59375 L 42.71875 14.28125 L 30.71875 2.28125 L 30.40625 2 Z M 9 4 L 29 4 L 29 16 L 41 16 L 41 46 L 9 46 Z M 31 5.4375 L 39.5625 14 L 31 14 Z M 15 22 L 15 24 L 35 24 L 35 22 Z M 15 28 L 15 30 L 31 30 L 31 28 Z M 15 34 L 15 36 L 35 36 L 35 34 Z"></path>
-                    </svg>
-                  }
-                ></Button>
-              </>
-            )}
-            {state.selectedModelMetadata?.inputModalities.includes(
-              ChabotInputModality.Video
-            ) && (
-              <Button
-                variant="icon"
-                onClick={() => setVideoDialogVisible(true)}
-                iconSvg={
-                  <svg viewBox="0 0 22 22" xmlns="http://www.w3.org/2000/svg">
-                    <rect width="18" height="19" x="3" y="2" strokeWidth="2" />
-                    <path d="M9 7l8 5-8 5V7z" />
-                  </svg>
-                }
-              >
-                Video
-              </Button>
-            )}
-          </SpaceBetween>
-          <ImageDialog
-            sessionId={props.session.id}
-            visible={imageDialogVisible}
-            setVisible={setImageDialogVisible}
-            configuration={props.configuration}
-            setConfiguration={props.setConfiguration}
-          />
-          <VideoDialog
-            sessionId={props.session.id}
-            visible={videoDialogVisible}
-            setVisible={setVideoDialogVisible}
-            configuration={props.configuration}
-            setConfiguration={props.setConfiguration}
-          />
-          <DocumentDialog
-            sessionId={props.session.id}
-            visible={documentDialogVisible}
-            setVisible={setDocumentDialogVisible}
-            configuration={props.configuration}
-            setConfiguration={props.setConfiguration}
-          />
-          <TextareaAutosize
-            data-locator="prompt-input"
-            className={styles.input_textarea}
-            maxRows={6}
-            minRows={1}
-            dir="rtl"
-            spellCheck={true}
-            autoFocus
-            onChange={(e) =>
-              setState((state) => ({ ...state, value: e.target.value }))
-            }
-            onKeyDown={(e) => {
-              if (e.key == "Enter" && !e.shiftKey) {
-                e.preventDefault();
-                handleSendMessage();
-              }
-            }}
-            value={state.value}
-            placeholder={
-              listening
-                ? "מקשיב"
-                : outputModality === ChabotOutputModality.Image
-                ? "תתאר את התמונה שאתה רוצה לייצר"
-                : outputModality === ChabotOutputModality.Video
-                ? "תתאר את הודיוא שאתה רוצה לייצר"
-                : "כאן כותבים את ההנחיה"
-            }
-          />
-          <div style={{ marginLeft: "8px" }}>
-            {state.selectedModelMetadata?.inputModalities.includes(
-              ChabotInputModality.Image
-            ) &&
-              files.length > 0 &&
-              files.map((file, idx) => (
-                <div key={idx} style={{ float: "left" }}>
-                  {isDocument(file) ? (
-                    <div
-                      key={idx}
-                      className="pdf-icon"
-                      style={{
-                        width: "30px",
-                        height: "30px",
-                        display: "flex",
-                        justifyContent: "center",
-                        alignItems: "center",
-                        float: "left",
-                        marginRight: "8px",
-                      }}
-                    >
-                      <Icon
-                        name="file"
-                        size="small"
-                        variant="normal"
-                        alt="document"
-                      />
-                    </div>
-                  ) : file.type === ChabotInputModality.Image ? (
-                    <img
-                      key={idx}
-                      onClick={() => setImageDialogVisible(true)}
-                      src={file.url}
-                      style={{
-                        borderRadius: "4px",
-                        cursor: "pointer",
-                        maxHeight: "30px",
-                        float: "left",
-                        marginRight: "8px",
-                      }}
-                    />
-                  ) : (
-                    <video
-                      key={idx}
-                      onClick={() => setVideoDialogVisible(true)}
-                      src={file.url}
-                      style={{
-                        borderRadius: "4px",
-                        cursor: "pointer",
-                        maxHeight: "30px",
-                        float: "left",
-                        marginRight: "8px",
-                      }}
-                    />
-                  )}
-                </div>
-              ))}
-            {state.selectedModelMetadata?.outputModalities.includes(
-              ChabotInputModality.Text
-            ) && (
-              <div
-                style={{
-                  float: "left",
-                  marginTop: "4px",
-                  cursor: "pointer",
-                  borderRadius: "4px",
-                  padding: "4px",
-                  color:
-                    outputModality === ChabotOutputModality.Text
-                      ? "blue"
-                      : "#000",
-                }}
-                onClick={() => setOutputModality(ChabotOutputModality.Text)}
-              >
-                <svg
-                  xmlns="http://www.w3.org/2000/svg"
-                  width="16"
-                  height="16"
-                  viewBox="0 0 16 16"
-                  fill="none"
-                  stroke="currentColor"
-                  strokeWidth="1.5"
-                  strokeLinecap="round"
-                  strokeLinejoin="round"
-                >
-                  <rect x="2" y="2" width="12" height="12" rx="1" />
-                  <path d="M5 5H11" />
-                  <path d="M8 5V11" />
-                  <path d="M11 11V11" />
-                </svg>
-              </div>
-            )}
-            {state.selectedModelMetadata?.outputModalities.includes(
-              ChabotInputModality.Image
-            ) && (
-              <div
-                style={{
-                  float: "left",
-                  marginTop: "4px",
-                  cursor: "pointer",
-                  borderRadius: "4px",
-                  padding: "4px",
-                  color:
-                    outputModality === ChabotOutputModality.Image
-                      ? "blue"
-                      : "#000",
-                }}
-                onClick={() => setOutputModality(ChabotOutputModality.Image)}
-              >
-                <svg
-                  xmlns="http://www.w3.org/2000/svg"
-                  width="16"
-                  height="16"
-                  viewBox="0 0 16 16"
-                  fill="none"
-                  stroke="currentColor"
-                  stroke-width="1.5"
-                  stroke-linecap="round"
-                  stroke-linejoin="round"
-                >
-                  <rect x="2" y="2" width="12" height="12" rx="1" />
-                  <circle cx="5.5" cy="5.5" r="1" />
-                  <path d="M14 10L10.5 7L3 13" />
-                  <path d="M12 13L8 9L5 12" />
-                </svg>
-              </div>
-            )}
-            {state.selectedModelMetadata?.outputModalities.includes(
-              ChabotInputModality.Video
-            ) && (
-              <div
-                style={{
-                  float: "left",
-                  marginRight: "4px",
-                  marginTop: "4px",
-                  cursor: "pointer",
-                  borderRadius: "4px",
-                  padding: "4px",
-                  color:
-                    outputModality === ChabotOutputModality.Video
-                      ? "blue"
-                      : "#000",
-                }}
-                onClick={() => setOutputModality(ChabotOutputModality.Video)}
-              >
-                <svg
-                  xmlns="http://www.w3.org/2000/svg"
-                  width="16"
-                  height="16"
-                  viewBox="0 0 16 16"
-                  fill="none"
-                  stroke="currentColor"
-                  stroke-width="1.5"
-                  stroke-linecap="round"
-                  stroke-linejoin="round"
-                >
-                  <rect x="2" y="2" width="12" height="12" rx="1" />
-                  <path d="M2 6L14 6" />
-                  <path d="M5 3L6.5 6" />
-                  <path d="M8 3L9.5 6" />
-                  <path d="M11 3L12.5 6" />
-                  <path d="M6.5 8L10 9.75L6.5 11.5Z" />
-                </svg>
-              </div>
-            )}
-            <Button
-              data-locator="submit-prompt"
-              disabled={
->>>>>>> 109a59b2
                 readyState !== ReadyState.OPEN ||
                 (!state.models?.length && !props.applicationId) ||
                 (!state.selectedModel && !props.applicationId) ||
@@ -1244,7 +890,6 @@
                 state.value.trim().length === 0 ||
                 props.session.loading
               }
-<<<<<<< HEAD
             />
             <span className={styles.icon}>{outputModalityIcon}</span>
           </Box>
@@ -1304,57 +949,6 @@
                   }
                 }}
                 options={modelsOptions}
-=======
-              onClick={handleSendMessage}
-              iconAlign="right"
-              iconName={!props.running ? "angle-right-double" : undefined}
-              variant="primary"
-            >
-              {props.running ? (
-                <>
-                  טוען&nbsp;&nbsp;
-                  <Spinner />
-                </>
-              ) : (
-                "שלח"
-              )}
-            </Button>
-          </div>
-        </div>
-      </Container>
-      <div className={styles.input_controls}>
-        <div
-          className={
-            appContext?.config.rag_enabled
-              ? styles.input_controls_selects_2
-              : styles.input_controls_selects_1
-          }
-        ></div>
-        <div className={styles.input_controls_right}>
-          <SpaceBetween direction="horizontal" size="xxs" alignItems="center">
-            <div style={{ paddingTop: "1px" }}>
-              <Button
-                variant="icon"
-                onClick={props.reloadChat}
-                iconName="refresh"
-              ></Button>
-
-              <ConfigDialog
-                sessionId={props.session.id}
-                visible={configDialogVisible}
-                setVisible={setConfigDialogVisible}
-                configuration={props.configuration}
-                setConfiguration={props.setConfiguration}
-                chatInputPanelProps={props}
-                chatInputState={state}
-                setChatInputState={setState}
-                workspaceDefaultOptions={workspaceDefaultOptions}
-              />
-              <Button
-                iconName="settings"
-                variant="icon"
-                onClick={() => setConfigDialogVisible(true)}
->>>>>>> 109a59b2
               />
               {appContext?.config.rag_enabled && (
                 <Select
@@ -1387,7 +981,6 @@
                 />
               )}
             </div>
-<<<<<<< HEAD
             <div className={styles.input_controls_right}>
               <SpaceBetween
                 direction="horizontal"
@@ -1395,6 +988,11 @@
                 alignItems="center"
               >
                 <div style={{ paddingTop: "1px" }}>
+                  <Button
+                    variant="icon"
+                    onClick={props.reloadChat}
+                    iconName="refresh"
+                  ></Button>
                   <ConfigDialog
                     sessionId={props.session.id}
                     visible={configDialogVisible}
@@ -1419,32 +1017,13 @@
                       : "error"
                   }
                 >
-                  {readyState === ReadyState.OPEN
-                    ? "Connected"
-                    : connectionStatus}
+                  {readyState === ReadyState.OPEN ? "מחובר" : connectionStatus}
                 </StatusIndicator>
               </SpaceBetween>
             </div>
           </div>
         </Box>
       )}
-=======
-            <StatusIndicator
-              type={
-                readyState === ReadyState.OPEN
-                  ? "success"
-                  : readyState === ReadyState.CONNECTING ||
-                    readyState === ReadyState.UNINSTANTIATED
-                  ? "in-progress"
-                  : "error"
-              }
-            >
-              {readyState === ReadyState.OPEN ? "מחובר" : connectionStatus}
-            </StatusIndicator>
-          </SpaceBetween>
-        </div>
-      </div>
->>>>>>> 109a59b2
     </SpaceBetween>
   );
 }
