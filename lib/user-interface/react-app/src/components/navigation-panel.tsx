import {
  SideNavigation,
  SideNavigationProps,
} from "@cloudscape-design/components";
import useOnFollow from "../common/hooks/use-on-follow";
import { useNavigationPanelState } from "../common/hooks/use-navigation-panel-state";
import { AppContext } from "../common/app-context";
import { useContext, useState, useEffect } from "react";
import { CHATBOT_NAME } from "../common/constants";
import { UserContext } from "../common/user-context";
<<<<<<< HEAD
import { UserRole } from "../common/types";
=======
>>>>>>> 109a59b2

export default function NavigationPanel() {
  const appContext = useContext(AppContext);
  const userContext = useContext(UserContext);
<<<<<<< HEAD
  const onFollow = useOnFollow();
  const [navigationPanelState, setNavigationPanelState] =
    useNavigationPanelState();
  const [items] = useState<SideNavigationProps.Item[]>(() => {
    const items: SideNavigationProps.Item[] = [];
    if (
      userContext.userRoles.includes(UserRole.ADMIN) ||
      userContext.userRoles.includes(UserRole.WORKSPACE_MANAGER)
    ) {
      const adminAndWorkspaceManagerItems: SideNavigationProps.Item[] = [
        {
          type: "link",
          text: "Home",
          href: "/",
        },
        {
          type: "section",
          text: "Chatbot",
          items: [
            { type: "link", text: "Playground", href: "/chatbot/playground" },
            {
              type: "link",
              text: "Multi-chat playground",
              href: "/chatbot/multichat",
            },
            {
              type: "link",
              text: "Sessions",
              href: "/chatbot/sessions",
            },
            {
              type: "link",
              text: "Models",
              href: "/chatbot/models",
            },
          ],
        },
      ];
      items.push(...adminAndWorkspaceManagerItems);

      if (appContext?.config.rag_enabled) {
        const crossEncodersItems: SideNavigationProps.Item[] = appContext
          ?.config.cross_encoders_enabled
          ? [
              {
                type: "link",
                text: "Cross-encoders",
                href: "/rag/cross-encoders",
              },
            ]
          : [];

        items.push({
          type: "section",
          text: "Retrieval-Augmented Generation (RAG)",
          items: [
            { type: "link", text: "Dashboard", href: "/rag" },
            {
              type: "link",
              text: "Semantic search",
              href: "/rag/semantic-search",
            },
            { type: "link", text: "Workspaces", href: "/rag/workspaces" },
            {
              type: "link",
              text: "Embeddings",
              href: "/rag/embeddings",
            },
            ...crossEncodersItems,
            { type: "link", text: "Engines", href: "/rag/engines" },
          ],
        });
      }
    }

    if (userContext.userRoles.includes(UserRole.ADMIN)) {
      items.push({
        type: "section",
        text: "Admin",
        items: [
          {
            type: "link",
            text: "Applications",
            href: "/admin/applications",
          },
        ],
      });

      items.push(
        { type: "divider" },
        {
          type: "link",
          text: "Documentation",
          href: "https://aws-samples.github.io/aws-genai-llm-chatbot/",
          external: true,
        }
      );
    }
=======

  const onFollow = useOnFollow();
  const [navigationPanelState, setNavigationPanelState] =
    useNavigationPanelState();

  const [items, setItems] = useState<SideNavigationProps.Item[]>([]); // State for navigation items

  // Update navigation items when hasRagAccess or appContext changes
  useEffect(() => {
    const generateItems = () => {
      const newItems: SideNavigationProps.Item[] = [
        { type: "link", text: "צ׳אטבוט", href: "/chatbot/playground" },
        {
          type: "link",
          text: "היסטוריה",
          href: "/chatbot/sessions",
        },
        {
          type: "link",
          text: "אודות",
          href: "/about",
        },
      ];

      if (userContext?.isAdmin) {
        newItems.push({
          type: "section",
          text: "אפשרויות מתקדמות",
          items: [
            {
              type: "link",
              text: "מודלים",
              href: "/chatbot/models",
            },
            {
              type: "link",
              text: "השוואת מודלים",
              href: "/chatbot/multichat",
            },
          ],
        });
      }

      if (appContext?.config.rag_enabled && userContext?.isAdmin) {
        const crossEncodersItems: SideNavigationProps.Item[] = appContext
          ?.config.cross_encoders_enabled
          ? [
              {
                type: "link",
                text: "Cross-encoders",
                href: "/rag/cross-encoders",
              },
            ]
          : [];

        newItems.push({
          type: "section",
          text: "יצירה מעושרת נתונים (RAG)",
          items: [
            {
              type: "link",
              text: "לוח בקרה",
              href: "/rag",
            },
            {
              type: "link",
              text: "חיפוש סמנטי",
              href: "/rag/semantic-search",
            },
            {
              type: "link",
              text: "סביבות עבודה",
              href: "/rag/workspaces",
            },
            {
              type: "link",
              text: "הטבעות (Embeddings)",
              href: "/rag/embeddings",
            },
            ...crossEncodersItems,
            { type: "link", text: "מנועי RAG", href: "/rag/engines" },
          ],
        });
      }
>>>>>>> 109a59b2

      newItems.push(
        { type: "divider" },
        {
          type: "link",
          text: "דוקומנטציה",
          href: "https://aws-samples.github.io/aws-genai-llm-chatbot/",
          external: true,
        }
      );

      return newItems;
    };

    setItems(generateItems());
  }, [userContext, appContext]); // Re-run when hasRagAccess or appContext changes

  const onChange = ({
    detail,
  }: {
    detail: SideNavigationProps.ChangeDetail;
  }) => {
    const sectionIndex = items.indexOf(detail.item);
    setNavigationPanelState({
      collapsedSections: {
        ...navigationPanelState.collapsedSections,
        [sectionIndex]: !detail.expanded,
      },
    });
  };

  return (
    <SideNavigation
      onFollow={onFollow}
      onChange={onChange}
      header={{ href: "/", text: CHATBOT_NAME }}
      items={items.map((value, idx) => {
        if (value.type === "section") {
          const collapsed =
            navigationPanelState.collapsedSections?.[idx] === true;
          value.defaultExpanded = !collapsed;
        }

        return value;
      })}
    />
  );
}<|MERGE_RESOLUTION|>--- conflicted
+++ resolved
@@ -5,18 +5,14 @@
 import useOnFollow from "../common/hooks/use-on-follow";
 import { useNavigationPanelState } from "../common/hooks/use-navigation-panel-state";
 import { AppContext } from "../common/app-context";
-import { useContext, useState, useEffect } from "react";
+import { useContext, useState } from "react";
 import { CHATBOT_NAME } from "../common/constants";
 import { UserContext } from "../common/user-context";
-<<<<<<< HEAD
 import { UserRole } from "../common/types";
-=======
->>>>>>> 109a59b2
 
 export default function NavigationPanel() {
   const appContext = useContext(AppContext);
   const userContext = useContext(UserContext);
-<<<<<<< HEAD
   const onFollow = useOnFollow();
   const [navigationPanelState, setNavigationPanelState] =
     useNavigationPanelState();
@@ -27,29 +23,30 @@
       userContext.userRoles.includes(UserRole.WORKSPACE_MANAGER)
     ) {
       const adminAndWorkspaceManagerItems: SideNavigationProps.Item[] = [
+        { type: "link", text: "צ׳אטבוט", href: "/chatbot/playground" },
         {
           type: "link",
-          text: "Home",
-          href: "/",
+          text: "הסטוריה",
+          href: "/chatbot/sessions",
+        },
+        {
+          type: "link",
+          text: "אודות",
+          href: "/about",
         },
         {
           type: "section",
-          text: "Chatbot",
+          text: "מתקדם",
           items: [
-            { type: "link", text: "Playground", href: "/chatbot/playground" },
             {
               type: "link",
-              text: "Multi-chat playground",
+              text: "השוואת מודלים",
               href: "/chatbot/multichat",
             },
+
             {
               type: "link",
-              text: "Sessions",
-              href: "/chatbot/sessions",
-            },
-            {
-              type: "link",
-              text: "Models",
+              text: "מודלים",
               href: "/chatbot/models",
             },
           ],
@@ -63,115 +60,13 @@
           ? [
               {
                 type: "link",
-                text: "Cross-encoders",
+                text: "מקודדים",
                 href: "/rag/cross-encoders",
               },
             ]
           : [];
 
         items.push({
-          type: "section",
-          text: "Retrieval-Augmented Generation (RAG)",
-          items: [
-            { type: "link", text: "Dashboard", href: "/rag" },
-            {
-              type: "link",
-              text: "Semantic search",
-              href: "/rag/semantic-search",
-            },
-            { type: "link", text: "Workspaces", href: "/rag/workspaces" },
-            {
-              type: "link",
-              text: "Embeddings",
-              href: "/rag/embeddings",
-            },
-            ...crossEncodersItems,
-            { type: "link", text: "Engines", href: "/rag/engines" },
-          ],
-        });
-      }
-    }
-
-    if (userContext.userRoles.includes(UserRole.ADMIN)) {
-      items.push({
-        type: "section",
-        text: "Admin",
-        items: [
-          {
-            type: "link",
-            text: "Applications",
-            href: "/admin/applications",
-          },
-        ],
-      });
-
-      items.push(
-        { type: "divider" },
-        {
-          type: "link",
-          text: "Documentation",
-          href: "https://aws-samples.github.io/aws-genai-llm-chatbot/",
-          external: true,
-        }
-      );
-    }
-=======
-
-  const onFollow = useOnFollow();
-  const [navigationPanelState, setNavigationPanelState] =
-    useNavigationPanelState();
-
-  const [items, setItems] = useState<SideNavigationProps.Item[]>([]); // State for navigation items
-
-  // Update navigation items when hasRagAccess or appContext changes
-  useEffect(() => {
-    const generateItems = () => {
-      const newItems: SideNavigationProps.Item[] = [
-        { type: "link", text: "צ׳אטבוט", href: "/chatbot/playground" },
-        {
-          type: "link",
-          text: "היסטוריה",
-          href: "/chatbot/sessions",
-        },
-        {
-          type: "link",
-          text: "אודות",
-          href: "/about",
-        },
-      ];
-
-      if (userContext?.isAdmin) {
-        newItems.push({
-          type: "section",
-          text: "אפשרויות מתקדמות",
-          items: [
-            {
-              type: "link",
-              text: "מודלים",
-              href: "/chatbot/models",
-            },
-            {
-              type: "link",
-              text: "השוואת מודלים",
-              href: "/chatbot/multichat",
-            },
-          ],
-        });
-      }
-
-      if (appContext?.config.rag_enabled && userContext?.isAdmin) {
-        const crossEncodersItems: SideNavigationProps.Item[] = appContext
-          ?.config.cross_encoders_enabled
-          ? [
-              {
-                type: "link",
-                text: "Cross-encoders",
-                href: "/rag/cross-encoders",
-              },
-            ]
-          : [];
-
-        newItems.push({
           type: "section",
           text: "יצירה מעושרת נתונים (RAG)",
           items: [
@@ -200,23 +95,34 @@
           ],
         });
       }
->>>>>>> 109a59b2
+    }
 
-      newItems.push(
+    if (userContext.userRoles.includes(UserRole.ADMIN)) {
+      items.push({
+        type: "section",
+        text: "מנהל",
+        items: [
+          {
+            type: "link",
+            text: "יישומים",
+            href: "/admin/applications",
+          },
+        ],
+      });
+
+      items.push(
         { type: "divider" },
         {
           type: "link",
-          text: "דוקומנטציה",
+          text: "תיעוד",
           href: "https://aws-samples.github.io/aws-genai-llm-chatbot/",
           external: true,
         }
       );
+    }
 
-      return newItems;
-    };
-
-    setItems(generateItems());
-  }, [userContext, appContext]); // Re-run when hasRagAccess or appContext changes
+    return items;
+  });
 
   const onChange = ({
     detail,
