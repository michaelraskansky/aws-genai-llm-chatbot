import * as cdk from "aws-cdk-lib";
import * as kms from "aws-cdk-lib/aws-kms";
import * as ec2 from "aws-cdk-lib/aws-ec2";
import * as lambda from "aws-cdk-lib/aws-lambda";
import * as secretsmanager from "aws-cdk-lib/aws-secretsmanager";
import * as ssm from "aws-cdk-lib/aws-ssm";
import * as logs from "aws-cdk-lib/aws-logs";
import * as wafv2 from "aws-cdk-lib/aws-wafv2";
import { Construct } from "constructs";
import * as path from "path";
import { Layer } from "../layer";
import { SystemConfig, SupportedBedrockRegion } from "./types";
import { SharedAssetBundler } from "./shared-asset-bundler";
import { NagSuppressions } from "cdk-nag";

const pythonRuntime = lambda.Runtime.PYTHON_3_11;
const lambdaArchitecture = lambda.Architecture.X86_64;
process.env.DOCKER_DEFAULT_PLATFORM = lambdaArchitecture.dockerPlatform;

export interface SharedProps {
  readonly config: SystemConfig;
}

export class Shared extends Construct {
  readonly vpc: ec2.Vpc;
  readonly kmsKey: kms.Key;
  readonly kmsKeyAlias: string;
  readonly queueKmsKey: kms.Key;
  readonly queueKmsKeyAlias: string;
  readonly defaultEnvironmentVariables: Record<string, string>;
  readonly configParameter: ssm.StringParameter;
  readonly pythonRuntime: lambda.Runtime = pythonRuntime;
  readonly lambdaArchitecture: lambda.Architecture = lambdaArchitecture;
  readonly xOriginVerifySecret: secretsmanager.Secret;
  readonly apiKeysSecret: secretsmanager.Secret;
  readonly commonLayer: lambda.ILayerVersion;
  readonly powerToolsLayer: lambda.ILayerVersion;
  readonly sharedCode: SharedAssetBundler;
  readonly s3vpcEndpoint: ec2.InterfaceVpcEndpoint;
  readonly webACLRules: wafv2.CfnWebACL.RuleProperty[] = [];

  constructor(scope: Construct, id: string, props: SharedProps) {
    super(scope, id);

    this.kmsKeyAlias = props.config.prefix + "genaichatbot-shared-key";
    this.queueKmsKeyAlias =
      props.config.prefix + "genaichatbot-queue-shared-key";
<<<<<<< HEAD
    const powerToolsLayerVersion = "1";
=======
    const powerToolsLayerVersion = "2";
>>>>>>> 6c64064b

    this.defaultEnvironmentVariables = {
      POWERTOOLS_DEV: "false",
      LOG_LEVEL: "INFO",
      // Event might contain end user information and should not be logged by default
      POWERTOOLS_LOGGER_LOG_EVENT: "false",
      POWERTOOLS_SERVICE_NAME: "chatbot",
      AWS_XRAY_SDK_ENABLED: props.config.advancedMonitoring ? "true" : "false",
      POWERTOOLS_TRACE_DISABLED: props.config.advancedMonitoring
        ? "false"
        : "true",
    };

    if (props.config.createCMKs) {
      this.kmsKey = new kms.Key(this, "KMSKey", {
        enableKeyRotation: true,
        // The key is not a data store but is needed to read the retained tables for example
        removalPolicy:
          props.config.retainOnDelete === true
            ? cdk.RemovalPolicy.RETAIN_ON_UPDATE_OR_DELETE
            : cdk.RemovalPolicy.DESTROY,
        alias: this.kmsKeyAlias,
      });

      // Revisit once the following is merged (Causing circular dependency without a second key)
      // https://github.com/aws/aws-cdk/pull/31155
      // Using the same queue for an SQS and event is causing issues.
      this.queueKmsKey = new kms.Key(this, "QueueKMSKey", {
        enableKeyRotation: true,
        // The key is only used for temporary stores (SQS)
        removalPolicy: cdk.RemovalPolicy.DESTROY,
        alias: this.queueKmsKeyAlias,
      });
    }

    let vpc: ec2.Vpc;
    if (!props.config.vpc?.vpcId) {
      vpc = new ec2.Vpc(this, "VPC", {
        natGateways: 1,
        restrictDefaultSecurityGroup: false,
        subnetConfiguration: [
          {
            name: "public",
            subnetType: ec2.SubnetType.PUBLIC,
          },
          {
            name: "private",
            subnetType: ec2.SubnetType.PRIVATE_WITH_EGRESS,
          },
          {
            name: "isolated",
            subnetType: ec2.SubnetType.PRIVATE_ISOLATED,
          },
        ],
      });
      const logGroup = new logs.LogGroup(this, "FLowLogsLogGroup", {
        removalPolicy:
          props.config.retainOnDelete === true
            ? cdk.RemovalPolicy.RETAIN_ON_UPDATE_OR_DELETE
            : cdk.RemovalPolicy.DESTROY,
        retention: props.config.logRetention,
      });
      new ec2.FlowLog(this, "FlowLog", {
        resourceType: ec2.FlowLogResourceType.fromVpc(vpc),
        destination: ec2.FlowLogDestination.toCloudWatchLogs(logGroup),
      });
    } else {
      vpc = ec2.Vpc.fromLookup(this, "VPC", {
        vpcId: props.config.vpc.vpcId,
      }) as ec2.Vpc;
    }

    if (
      typeof props.config.vpc?.createVpcEndpoints === "undefined" ||
      props.config.vpc?.createVpcEndpoints === true
    ) {
      // Create a VPC endpoint for S3.
      const s3GatewayEndpoint = vpc.addGatewayEndpoint("S3GatewayEndpoint", {
        service: ec2.GatewayVpcEndpointAwsService.S3,
      });

      const s3vpcEndpoint = vpc.addInterfaceEndpoint("S3InterfaceEndpoint", {
        service: ec2.InterfaceVpcEndpointAwsService.S3,
        privateDnsEnabled: true,
        open: true,
      });

      this.s3vpcEndpoint = s3vpcEndpoint;

      s3vpcEndpoint.node.addDependency(s3GatewayEndpoint);

      // Create a VPC endpoint for DynamoDB.
      vpc.addGatewayEndpoint("DynamoDBEndpoint", {
        service: ec2.GatewayVpcEndpointAwsService.DYNAMODB,
      });

      // Create VPC Endpoint for Secrets Manager
      vpc.addInterfaceEndpoint("SecretsManagerEndpoint", {
        service: ec2.InterfaceVpcEndpointAwsService.SECRETS_MANAGER,
        open: true,
      });

      if (props.config.llms.sagemaker.length > 0) {
        // Create VPC Endpoint for SageMaker Runtime
        vpc.addInterfaceEndpoint("SageMakerRuntimeEndpoint", {
          service: ec2.InterfaceVpcEndpointAwsService.SAGEMAKER_RUNTIME,
          open: true,
        });
      }

      if (props.config.privateWebsite) {
        // Create VPC Endpoint for AppSync
        vpc.addInterfaceEndpoint("AppSyncEndpoint", {
          service: ec2.InterfaceVpcEndpointAwsService.APP_SYNC,
        });

        // Create VPC Endpoint for Lambda
        vpc.addInterfaceEndpoint("LambdaEndpoint", {
          service: ec2.InterfaceVpcEndpointAwsService.LAMBDA,
        });

        // Create VPC Endpoint for SNS
        vpc.addInterfaceEndpoint("SNSEndpoint", {
          service: ec2.InterfaceVpcEndpointAwsService.SNS,
        });

        // Create VPC Endpoint for Step Functions
        vpc.addInterfaceEndpoint("StepFunctionsEndpoint", {
          service: ec2.InterfaceVpcEndpointAwsService.STEP_FUNCTIONS,
        });

        // Create VPC Endpoint for SSM
        vpc.addInterfaceEndpoint("SSMEndpoint", {
          service: ec2.InterfaceVpcEndpointAwsService.SSM,
        });

        // Create VPC Endpoint for KMS
        vpc.addInterfaceEndpoint("KMSEndpoint", {
          service: ec2.InterfaceVpcEndpointAwsService.KMS,
        });

        // Create VPC Endpoint for Bedrock
        if (
          props.config.bedrock?.enabled &&
          Object.values(SupportedBedrockRegion).some(
            (val) => val === cdk.Stack.of(this).region
          )
        ) {
          if (props.config.bedrock?.region !== cdk.Stack.of(this).region) {
            throw new Error(
              `Bedrock is only supported in the same region as the stack when using private website (Bedrock region: ${props
                .config.bedrock?.region}, Stack region: ${cdk.Stack.of(this).region
              }).`
            );
          }

          vpc.addInterfaceEndpoint("BedrockEndpoint", {
            service: ec2.InterfaceVpcEndpointAwsService.BEDROCK,
          });

          vpc.addInterfaceEndpoint("BedrockRuntimeEndpoint", {
            service: ec2.InterfaceVpcEndpointAwsService.BEDROCK_RUNTIME,
          });
        }

        // Create VPC Endpoint for Kendra
        if (props.config.rag.engines.kendra.enabled) {
          vpc.addInterfaceEndpoint("KendraEndpoint", {
            service: ec2.InterfaceVpcEndpointAwsService.KENDRA,
          });
        }

        // Create VPC Endpoint for RDS/Aurora
        if (props.config.rag.engines.aurora.enabled) {
          vpc.addInterfaceEndpoint("RDSEndpoint", {
            service: ec2.InterfaceVpcEndpointAwsService.RDS,
          });

          // Create VPC Endpoint for RDS Data
          vpc.addInterfaceEndpoint("RDSDataEndpoint", {
            service: ec2.InterfaceVpcEndpointAwsService.RDS_DATA,
          });
        }

        // Create VPC Endpoints needed for Aurora & Opensearch Indexing
        if (
          props.config.rag.engines.aurora.enabled ||
          props.config.rag.engines.opensearch.enabled
        ) {
          // Create VPC Endpoint for ECS
          vpc.addInterfaceEndpoint("ECSEndpoint", {
            service: ec2.InterfaceVpcEndpointAwsService.ECS,
          });

          // Create VPC Endpoint for Batch
          vpc.addInterfaceEndpoint("BatchEndpoint", {
            service: ec2.InterfaceVpcEndpointAwsService.BATCH,
          });

          // Create VPC Endpoint for EC2
          vpc.addInterfaceEndpoint("EC2Endpoint", {
            service: ec2.InterfaceVpcEndpointAwsService.EC2,
          });
        }
      }
    }

    this.webACLRules = this.createWafRules(props.config.rateLimitPerIP ?? 400);

    const configParameter = new ssm.StringParameter(this, "Config", {
      stringValue: JSON.stringify(props.config),
    });

    //https://docs.powertools.aws.dev/lambda/python/3.2.0/
    const pythonVersion = pythonRuntime.name.replace(".", "");
    const powerToolsArn =
      lambdaArchitecture === lambda.Architecture.X86_64
<<<<<<< HEAD
        ? `arn:${cdk.Aws.PARTITION}:lambda:${cdk.Aws.REGION}:509877531266:layer:AWSLambdaPowertoolsPythonV2:${powerToolsLayerVersion}`
        : `arn:${cdk.Aws.PARTITION}:lambda:${cdk.Aws.REGION}:509877531266:layer:AWSLambdaPowertoolsPythonV2-Arm64:${powerToolsLayerVersion}`;
=======
        ? `arn:${cdk.Aws.PARTITION}:lambda:${cdk.Aws.REGION}:017000801446:layer:AWSLambdaPowertoolsPythonV3-${pythonVersion}-x86_64:${powerToolsLayerVersion}`
        : `arn:${cdk.Aws.PARTITION}:lambda:${cdk.Aws.REGION}:017000801446:layer:AWSLambdaPowertoolsPythonV3-${pythonVersion}-arm64:${powerToolsLayerVersion}`;
>>>>>>> 6c64064b

    const powerToolsLayer = lambda.LayerVersion.fromLayerVersionArn(
      this,
      "PowertoolsLayer",
      powerToolsArn
    );

    const commonLayer = new Layer(this, "CommonLayer", {
      runtime: pythonRuntime,
      architecture: lambdaArchitecture,
      path: path.join(__dirname, "./layers/common"),
    });

    this.sharedCode = new SharedAssetBundler(this, "genai-core", [
      path.join(__dirname, "layers", "python-sdk", "python", "genai_core"),
    ]);

    const xOriginVerifySecret = new secretsmanager.Secret(
      this,
      "X-Origin-Verify-Secret",
      {
        encryptionKey: this.kmsKey,
        removalPolicy: cdk.RemovalPolicy.DESTROY,
        generateSecretString: {
          excludePunctuation: true,
          generateStringKey: "headerValue",
          secretStringTemplate: "{}",
        },
      }
    );

    const apiKeysSecret = new secretsmanager.Secret(this, "ApiKeysSecret", {
      encryptionKey: this.kmsKey,
      removalPolicy: cdk.RemovalPolicy.DESTROY,
      secretObjectValue: {},
    });

    this.vpc = vpc;
    this.configParameter = configParameter;
    this.xOriginVerifySecret = xOriginVerifySecret;
    this.apiKeysSecret = apiKeysSecret;
    this.powerToolsLayer = powerToolsLayer;
    this.commonLayer = commonLayer.layer;

    new cdk.CfnOutput(this, "ApiKeysSecretName", {
      value: apiKeysSecret.secretName,
    });

    /**
     * CDK NAG suppression
     */
    NagSuppressions.addResourceSuppressions(xOriginVerifySecret, [
      { id: "AwsSolutions-SMG4", reason: "Secret is generated by CDK." },
    ]);
    NagSuppressions.addResourceSuppressions(apiKeysSecret, [
      { id: "AwsSolutions-SMG4", reason: "Secret value is blank." },
    ]);
  }

  private createWafRules(ratePerIP: number): wafv2.CfnWebACL.RuleProperty[] {
    /**
     * The rate limit is the maximum number of requests from a
     * single IP address that are allowed in a ten-minute period.
     * The IP address is automatically unblocked after it falls below the limit.
     */
    const ruleLimitRequests: wafv2.CfnWebACL.RuleProperty = {
      name: "LimitRequestsPerIP",
      priority: 10,
      action: {
        block: {},
      },
      statement: {
        rateBasedStatement: {
          limit: ratePerIP,
          evaluationWindowSec: 60 * 10,
          aggregateKeyType: "IP",
        },
      },
      visibilityConfig: {
        sampledRequestsEnabled: true,
        cloudWatchMetricsEnabled: true,
        metricName: "LimitRequestsPerIP",
      },
    };
    return [ruleLimitRequests];
  }
}<|MERGE_RESOLUTION|>--- conflicted
+++ resolved
@@ -45,11 +45,7 @@
     this.kmsKeyAlias = props.config.prefix + "genaichatbot-shared-key";
     this.queueKmsKeyAlias =
       props.config.prefix + "genaichatbot-queue-shared-key";
-<<<<<<< HEAD
-    const powerToolsLayerVersion = "1";
-=======
     const powerToolsLayerVersion = "2";
->>>>>>> 6c64064b
 
     this.defaultEnvironmentVariables = {
       POWERTOOLS_DEV: "false",
@@ -201,7 +197,8 @@
           if (props.config.bedrock?.region !== cdk.Stack.of(this).region) {
             throw new Error(
               `Bedrock is only supported in the same region as the stack when using private website (Bedrock region: ${props
-                .config.bedrock?.region}, Stack region: ${cdk.Stack.of(this).region
+                .config.bedrock?.region}, Stack region: ${
+                cdk.Stack.of(this).region
               }).`
             );
           }
@@ -267,13 +264,8 @@
     const pythonVersion = pythonRuntime.name.replace(".", "");
     const powerToolsArn =
       lambdaArchitecture === lambda.Architecture.X86_64
-<<<<<<< HEAD
-        ? `arn:${cdk.Aws.PARTITION}:lambda:${cdk.Aws.REGION}:509877531266:layer:AWSLambdaPowertoolsPythonV2:${powerToolsLayerVersion}`
-        : `arn:${cdk.Aws.PARTITION}:lambda:${cdk.Aws.REGION}:509877531266:layer:AWSLambdaPowertoolsPythonV2-Arm64:${powerToolsLayerVersion}`;
-=======
         ? `arn:${cdk.Aws.PARTITION}:lambda:${cdk.Aws.REGION}:017000801446:layer:AWSLambdaPowertoolsPythonV3-${pythonVersion}-x86_64:${powerToolsLayerVersion}`
         : `arn:${cdk.Aws.PARTITION}:lambda:${cdk.Aws.REGION}:017000801446:layer:AWSLambdaPowertoolsPythonV3-${pythonVersion}-arm64:${powerToolsLayerVersion}`;
->>>>>>> 6c64064b
 
     const powerToolsLayer = lambda.LayerVersion.fromLayerVersionArn(
       this,
