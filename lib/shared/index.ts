--- conflicted
+++ resolved
@@ -8,13 +8,8 @@
 import * as wafv2 from "aws-cdk-lib/aws-wafv2";
 import { Construct } from "constructs";
 import * as path from "path";
-<<<<<<< HEAD
 import { CaCertLayer, Layer } from "../layer";
-import { SystemConfig, SupportedBedrockRegion } from "./types";
-=======
-import { Layer } from "../layer";
 import { SupportedBedrockRegion, SystemConfig } from "./types";
->>>>>>> 3062b5a8
 import { SharedAssetBundler } from "./shared-asset-bundler";
 import { NagSuppressions } from "cdk-nag";
 import { getConstructId } from "../utils";
