--- conflicted
+++ resolved
@@ -266,16 +266,4 @@
 
     client = boto3.client(service_name, region_name=region, config=client_config)
 
-<<<<<<< HEAD
-    return boto3.client(**bedrock_config_data)
-
-
-def get_comprehend_client():
-    config = genai_core.parameters.get_config()
-    bedrock_config = config.get("bedrock", {})
-    region_name = bedrock_config.get("region")
-    if region_name:
-        client = boto3.client("comprehend", region_name=region_name)
-=======
->>>>>>> 3062b5a8
     return client