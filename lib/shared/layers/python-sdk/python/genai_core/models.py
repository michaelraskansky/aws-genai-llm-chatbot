--- conflicted
+++ resolved
@@ -15,6 +15,10 @@
     bedrock_models = list_bedrock_models()
     if bedrock_models:
         models.extend(bedrock_models)
+
+    bedrock_cris_models = list_bedrock_cris_models()
+    if bedrock_cris_models:
+        models.extend(bedrock_cris_models)
 
     fine_tuned_models = list_bedrock_finetuned_models()
     if fine_tuned_models:
@@ -80,26 +84,79 @@
     ]
 
 
+def does_model_support_documents(model_name):
+    # Based on the table (Need to support both document and sytem prompt)
+    # https://docs.aws.amazon.com/bedrock/latest/userguide/conversation-inference-supported-models-features.html
+    return (
+        not re.match(r"^ai21.jamba*", model_name)
+        and not re.match(r"^ai21.j2*", model_name)
+        and not re.match(r"^amazon.titan-t*", model_name)
+        and not re.match(r"^cohere.command-light*", model_name)
+        and not re.match(r"^cohere.command-text*", model_name)
+        and not re.match(r"^mistral.mistral-7b-instruct-*", model_name)
+        and not re.match(r"^mistral.mistral-small*", model_name)
+        and not re.match(r"^amazon.nova-reel*", model_name)
+        and not re.match(r"^amazon.nova-canvas*", model_name)
+        and not re.match(r"^amazon.nova-micro*", model_name)
+    )
+
+
+def list_cross_region_inference_profiles():
+    bedrock = genai_core.clients.get_bedrock_client(service_name="bedrock")
+    response = bedrock.list_inference_profiles()
+
+    return {
+        inference_profile["models"][0]["modelArn"].split("/")[1]: inference_profile[
+            "inferenceProfileId"
+        ]
+        for inference_profile in response.get("inferenceProfileSummaries", [])
+        if (
+            inference_profile.get("status") == "ACTIVE"
+            and inference_profile.get("type") == "SYSTEM_DEFINED"
+        )
+    }
+
+
+def list_bedrock_cris_models():
+    try:
+        cross_region_inference_profiles = list_cross_region_inference_profiles()
+        bedrock = genai_core.clients.get_bedrock_client(service_name="bedrock")
+        all_models = bedrock.list_foundation_models()["modelSummaries"]
+
+        profiles = []
+        for bedrock_model in all_models:
+            if (
+                genai_core.types.InferenceType.INFERENCE_PROFILE.value
+                in bedrock_model["inferenceTypesSupported"]
+            ):
+                model = {
+                    "provider": Provider.BEDROCK.value,
+                    "name": cross_region_inference_profiles[bedrock_model["modelId"]],
+                    "streaming": bedrock_model.get("responseStreamingSupported", False),
+                    "inputModalities": bedrock_model["inputModalities"],
+                    "outputModalities": bedrock_model["outputModalities"],
+                    "interface": ModelInterface.LANGCHAIN.value,
+                    "ragSupported": True,
+                    "bedrockGuardrails": True,
+                }
+                if does_model_support_documents(model["name"]):
+                    model["inputModalities"].append("DOCUMENT")
+                profiles.append(model)
+        return profiles
+    except Exception as e:
+        logger.error(f"Error listing cross resion inference profiles models: {e}")
+        return None
+
+
 def list_bedrock_models():
     try:
         bedrock = genai_core.clients.get_bedrock_client(service_name="bedrock")
         if not bedrock:
             return None
 
-        # Get inference profiles first
-        inference_profiles_response = bedrock.list_inference_profiles()
-        cross_region_inference_profiles = {
-            profile["models"][0]["modelArn"].split("/")[1]: profile[
-                "inferenceProfileId"
-            ]
-            for profile in inference_profiles_response.get(
-                "inferenceProfileSummaries", []
-            )
-            if profile.get("status") == "ACTIVE"
-            and profile.get("type") == "SYSTEM_DEFINED"
-        }
-
-        response = bedrock.list_foundation_models()
+        response = bedrock.list_foundation_models(
+            byInferenceType=genai_core.types.InferenceType.ON_DEMAND.value,
+        )
         bedrock_models = [
             m
             for m in response.get("modelSummaries", [])
@@ -121,54 +178,20 @@
                 continue
             model = {
                 "provider": Provider.BEDROCK.value,
-<<<<<<< HEAD
                 "name": bedrock_model["modelId"],
                 "streaming": bedrock_model.get("responseStreamingSupported", False),
                 "inputModalities": bedrock_model["inputModalities"],
                 "outputModalities": bedrock_model["outputModalities"],
-=======
-                "name": (
-                    cross_region_inference_profiles[m["modelId"]]
-                    if (
-                        genai_core.types.InferenceType.INFERENCE_PROFILE.value
-                        in m.get("inferenceTypesSupported", [])
-                        and m["modelId"] in cross_region_inference_profiles
-                    )
-                    else m["modelId"]
-                ),
-                "streaming": m.get("responseStreamingSupported", False),
-                "inputModalities": m["inputModalities"],
-                "outputModalities": m["outputModalities"],
->>>>>>> 109a59b2
                 "interface": ModelInterface.LANGCHAIN.value,
                 "ragSupported": True,
                 "bedrockGuardrails": True,
             }
-<<<<<<< HEAD
             # Based on the table (Need to support both document and sytem prompt)
             # https://docs.aws.amazon.com/bedrock/latest/userguide/conversation-inference-supported-models-features.html
-            if (
-                not re.match(r"^ai21.jamba*", model["name"])
-                and not re.match(r"^ai21.j2*", model["name"])
-                and not re.match(r"^amazon.titan-t*", model["name"])
-                and not re.match(r"^cohere.command-light*", model["name"])
-                and not re.match(r"^cohere.command-text*", model["name"])
-                and not re.match(r"^mistral.mistral-7b-instruct-*", model["name"])
-                and not re.match(r"^mistral.mistral-small*", model["name"])
-                and not re.match(r"^amazon.nova-reel*", model["name"])
-                and not re.match(r"^amazon.nova-canvas*", model["name"])
-                and not re.match(r"^amazon.nova-micro*", model["name"])
-            ):
+            if does_model_support_documents(model["name"]):
                 model["inputModalities"].append("DOCUMENT")
 
             models.append(model)
-=======
-            for m in bedrock_models
-            if "inputModalities" in m
-            and "outputModalities" in m
-            and Modality.EMBEDDING.value not in m.get("outputModalities", [])
-        ]
->>>>>>> 109a59b2
 
         return models
     except Exception as e:
