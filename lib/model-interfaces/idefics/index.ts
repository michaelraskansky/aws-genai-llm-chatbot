--- conflicted
+++ resolved
@@ -24,11 +24,7 @@
   readonly sessionsTable: dynamodb.Table;
   readonly byUserIdIndex: string;
   readonly chatbotFilesBucket: s3.Bucket;
-<<<<<<< HEAD
-=======
-  readonly createPrivateGateway: boolean;
   readonly graphqlApi: appsync.GraphqlApi;
->>>>>>> 109a59b2
 }
 
 export class IdeficsInterface extends Construct {
