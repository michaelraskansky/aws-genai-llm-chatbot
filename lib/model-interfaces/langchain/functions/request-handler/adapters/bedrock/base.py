--- conflicted
+++ resolved
@@ -1,24 +1,19 @@
-import os
-import genai_core.clients
-from aws_lambda_powertools import Logger
-<<<<<<< HEAD
-
-from langchain_core.messages import BaseMessage, SystemMessage
-=======
-from typing import Any, List
-from adapters.base import ModelAdapter
-from genai_core.registry import registry
-from langchain_core.messages import BaseMessage
->>>>>>> 6a18d877
-from langchain_core.messages.ai import AIMessage
-from langchain_core.messages.human import HumanMessage
-from langchain_aws import ChatBedrockConverse
-from langchain.prompts import ChatPromptTemplate, MessagesPlaceholder
-from langchain.prompts.prompt import PromptTemplate
 from adapters.shared.prompts.system_prompts import (
     prompts,
     locale,
 )  # Import prompts and language
+from langchain.prompts.prompt import PromptTemplate
+from langchain.prompts import ChatPromptTemplate, MessagesPlaceholder
+from langchain_aws import ChatBedrockConverse
+from langchain_core.messages.human import HumanMessage
+from langchain_core.messages.ai import AIMessage
+from langchain_core.messages import BaseMessage
+from genai_core.registry import registry
+from adapters.base import ModelAdapter
+from typing import Any, List
+import os
+import genai_core.clients
+from aws_lambda_powertools import Logger
 
 logger = Logger()
 
@@ -67,30 +62,12 @@
         return chat_prompt_template
 
     def get_prompt(self):
-<<<<<<< HEAD
-
-        prompt_template = ChatPromptTemplate(
-            [
-                SystemMessage(content=f"""
-                You are an AI assistant designed to help public sector employees working
-                for the government of Israel solve problems and answer questions.
-                Your responses should always be in
-                {os.environ.get("LANGUAGE", "Hebrew")}
-                and never translated into any other language.
-                Use only the data provided to answer the user's query accurately.
-                If you don't know the answer, clearly state that you do not know.
-                Do not invent or fabricate information.
-                Maintain a professional and respectful tone at all times, considering
-                the specific needs of government employees
-                """),
-=======
         # Fetch the conversation prompt based on the current language
         conversation_prompt = prompts[locale]["conversation_prompt"]
         logger.info("Generating general conversation prompt template.")
         chat_prompt_template = ChatPromptTemplate.from_messages(
             [
                 ("system", conversation_prompt),
->>>>>>> 6a18d877
                 MessagesPlaceholder(variable_name="chat_history"),
                 ("human", "{input}"),
             ]
