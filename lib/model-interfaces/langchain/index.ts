import * as cdk from "aws-cdk-lib";
import * as dynamodb from "aws-cdk-lib/aws-dynamodb";
import * as iam from "aws-cdk-lib/aws-iam";
import * as s3 from "aws-cdk-lib/aws-s3";
import * as lambda from "aws-cdk-lib/aws-lambda";
import * as lambdaEventSources from "aws-cdk-lib/aws-lambda-event-sources";
import * as logs from "aws-cdk-lib/aws-logs";
import { CfnEndpoint } from "aws-cdk-lib/aws-sagemaker";
import * as sns from "aws-cdk-lib/aws-sns";
import * as sqs from "aws-cdk-lib/aws-sqs";
import * as appsync from "aws-cdk-lib/aws-appsync";
import { Construct } from "constructs";
import * as path from "path";
import { RagEngines } from "../../rag-engines";
import { Shared } from "../../shared";
import { SystemConfig } from "../../shared/types";
import { AURORA_DB_USERS } from "../../rag-engines/aurora-pgvector";

interface LangChainInterfaceProps {
  readonly shared: Shared;
  readonly config: SystemConfig;
  readonly ragEngines?: RagEngines;
  readonly messagesTopic: sns.Topic;
  readonly sessionsTable: dynamodb.Table;
  readonly byUserIdIndex: string;
<<<<<<< HEAD
  readonly applicationTable: dynamodb.Table;
  readonly chatbotFilesBucket: s3.Bucket;
=======
  readonly graphqlApi: appsync.GraphqlApi;
>>>>>>> 109a59b2
}

export class LangChainInterface extends Construct {
  public readonly ingestionQueue: sqs.Queue;
  public readonly requestHandler: lambda.Function;

  constructor(scope: Construct, id: string, props: LangChainInterfaceProps) {
    super(scope, id);

    const requestHandler = new lambda.Function(this, "RequestHandler", {
      vpc: props.shared.vpc,
      code: props.shared.sharedCode.bundleWithLambdaAsset(
        path.join(__dirname, "./functions/request-handler")
      ),
      handler: "index.handler",
      description: "Langchain request handler",
      runtime: props.shared.pythonRuntime,
      architecture: props.shared.lambdaArchitecture,
      tracing: props.config.advancedMonitoring
        ? lambda.Tracing.ACTIVE
        : lambda.Tracing.DISABLED,
      timeout: cdk.Duration.minutes(15),
      memorySize: 1024,
      logRetention: props.config.logRetention ?? logs.RetentionDays.ONE_WEEK,
      loggingFormat: lambda.LoggingFormat.JSON,
      layers: [
        props.shared.powerToolsLayer,
        props.shared.commonLayer,
        ...(props.shared.caCertLayer ? [props.shared.caCertLayer] : []),
      ],
      environment: {
        ...props.shared.defaultEnvironmentVariables,
        CHATBOT_FILES_BUCKET_NAME: props.chatbotFilesBucket.bucketName,
        CONFIG_PARAMETER_NAME: props.shared.configParameter.parameterName,
        SESSIONS_TABLE_NAME: props.sessionsTable.tableName,
        SESSIONS_BY_USER_ID_INDEX_NAME: props.byUserIdIndex,
        APPLICATIONS_TABLE_NAME: props.applicationTable.tableName,
        API_KEYS_SECRETS_ARN: props.shared.apiKeysSecret.secretArn,
        MESSAGES_TOPIC_ARN: props.messagesTopic.topicArn,
        APPSYNC_ENDPOINT: props.graphqlApi.graphqlUrl,
        DIRECT_SEND: props.config.directSend ? "true" : "false",
        WORKSPACES_TABLE_NAME:
          props.ragEngines?.workspacesTable.tableName ?? "",
        WORKSPACES_BY_OBJECT_TYPE_INDEX_NAME:
          props.ragEngines?.workspacesByObjectTypeIndexName ?? "",
        AURORA_DB_USER: AURORA_DB_USERS.READ_ONLY,
        AURORA_DB_HOST:
          props.ragEngines?.auroraPgVector?.database?.clusterEndpoint
            ?.hostname ?? "",
        AURORA_DB_PORT:
          props.ragEngines?.auroraPgVector?.database?.clusterEndpoint?.port +
          "",
        SAGEMAKER_RAG_MODELS_ENDPOINT:
          props.ragEngines?.sageMakerRagModels?.model?.endpoint
            ?.attrEndpointName ?? "",
        OPEN_SEARCH_COLLECTION_ENDPOINT:
          props.ragEngines?.openSearchVector?.openSearchCollectionEndpoint ??
          "",
        DEFAULT_KENDRA_INDEX_ID:
          props.ragEngines?.kendraRetrieval?.kendraIndex?.attrId ?? "",
        DEFAULT_KENDRA_INDEX_NAME:
          props.ragEngines?.kendraRetrieval?.kendraIndex?.name ?? "",
        DEFAULT_KENDRA_S3_DATA_SOURCE_ID:
          props.ragEngines?.kendraRetrieval?.kendraS3DataSource?.attrId ?? "",
        DEFAULT_KENDRA_S3_DATA_SOURCE_BUCKET_NAME:
          props.ragEngines?.kendraRetrieval?.kendraS3DataSourceBucket
            ?.bucketName ?? "",
      },
    });

    props.chatbotFilesBucket.grantReadWrite(requestHandler);

    if (props.config.bedrock?.enabled) {
      requestHandler.addToRolePolicy(
        new iam.PolicyStatement({
          actions: [
            "bedrock:InvokeModel",
            "bedrock:ApplyGuardrail",
            "bedrock:InvokeModelWithResponseStream",
          ],
          resources: ["*"],
        })
      );

      if (props.config.bedrock?.roleArn) {
        requestHandler.addToRolePolicy(
          new iam.PolicyStatement({
            actions: ["sts:AssumeRole"],
            resources: [props.config.bedrock.roleArn],
          })
        );
      }
    }

    if (props.config.bedrock?.guardrails?.enabled) {
      requestHandler.addEnvironment(
        "BEDROCK_GUARDRAILS_ID",
        props.config.bedrock.guardrails.identifier
      );
      requestHandler.addEnvironment(
        "BEDROCK_GUARDRAILS_VERSION",
        props.config.bedrock.guardrails.version
      );
    }

    if (props.ragEngines?.auroraPgVector) {
      props.ragEngines.auroraPgVector.database.grantConnect(
        requestHandler,
        AURORA_DB_USERS.READ_ONLY
      );
      props.ragEngines?.auroraPgVector.database.connections.allowDefaultPortFrom(
        requestHandler
      );
    }

    if (props.ragEngines?.openSearchVector) {
      requestHandler.addToRolePolicy(
        new iam.PolicyStatement({
          actions: ["aoss:APIAccessAll"],
          resources: [
            props.ragEngines?.openSearchVector.openSearchCollection.attrArn,
          ],
        })
      );

      props.ragEngines.openSearchVector.addToAccessPolicy(
        "request-handler-langchain",
        [requestHandler.role?.roleArn],
        ["aoss:ReadDocument", "aoss:WriteDocument"]
      );
    }

    if (props.ragEngines) {
      props.ragEngines.workspacesTable.grantReadWriteData(requestHandler);
      props.ragEngines.documentsTable.grantReadWriteData(requestHandler);
    }

    if (props.ragEngines?.sageMakerRagModels?.model) {
      requestHandler.addToRolePolicy(
        new iam.PolicyStatement({
          actions: ["sagemaker:InvokeEndpoint"],
          resources: [props.ragEngines.sageMakerRagModels.model.endpoint.ref],
        })
      );
    }

    if (props.ragEngines?.kendraRetrieval) {
      props.ragEngines?.kendraRetrieval?.kendraS3DataSourceBucket?.grantRead(
        requestHandler
      );

      if (props.ragEngines.kendraRetrieval.kendraIndex) {
        requestHandler.addToRolePolicy(
          new iam.PolicyStatement({
            actions: ["kendra:Retrieve", "kendra:Query"],
            resources: [props.ragEngines.kendraRetrieval.kendraIndex.attrArn],
          })
        );
      }

      for (const item of props.config.rag.engines.kendra.external || []) {
        if (item.roleArn) {
          requestHandler.addToRolePolicy(
            new iam.PolicyStatement({
              actions: ["sts:AssumeRole"],
              resources: [item.roleArn],
            })
          );
        } else {
          requestHandler.addToRolePolicy(
            new iam.PolicyStatement({
              actions: ["kendra:Retrieve", "kendra:Query"],
              resources: [
                `arn:${cdk.Aws.PARTITION}:kendra:${
                  item.region ?? cdk.Aws.REGION
                }:${cdk.Aws.ACCOUNT_ID}:index/${item.kendraId}`,
              ],
            })
          );
        }
      }
    }

    if (props.config.rag.engines.knowledgeBase?.enabled) {
      for (const item of props.config.rag.engines.knowledgeBase.external ||
        []) {
        if (item.roleArn) {
          requestHandler.addToRolePolicy(
            new iam.PolicyStatement({
              actions: ["sts:AssumeRole"],
              resources: [item.roleArn],
            })
          );
        } else {
          requestHandler.addToRolePolicy(
            new iam.PolicyStatement({
              actions: ["bedrock:Retrieve"],
              resources: [
                `arn:${cdk.Aws.PARTITION}:bedrock:${
                  item.region ?? cdk.Aws.REGION
                }:${cdk.Aws.ACCOUNT_ID}:knowledge-base/${item.knowledgeBaseId}`,
              ],
            })
          );
        }
      }
    }
    props.graphqlApi.grantMutation(requestHandler);
    props.graphqlApi.grantQuery(requestHandler);
    props.sessionsTable.grantReadWriteData(requestHandler);
    props.applicationTable.grantReadWriteData(requestHandler);
    props.messagesTopic.grantPublish(requestHandler);
    if (props.shared.kmsKey && requestHandler.role) {
      props.shared.kmsKey.grantEncrypt(requestHandler.role);
    }
    props.shared.apiKeysSecret.grantRead(requestHandler);
    props.shared.configParameter.grantRead(requestHandler);

    // Add Amazon Bedrock permissions to the IAM role for the Lambda function
    requestHandler.addToRolePolicy(
      new iam.PolicyStatement({
        actions: ["bedrock:*", "bedrock:InvokeModelWithResponseStream"],
        resources: ["*"],
      })
    );

    requestHandler.addToRolePolicy(
      new iam.PolicyStatement({
        actions: [
          "comprehend:DetectDominantLanguage",
          "comprehend:DetectSentiment",
        ],
        resources: ["*"],
      })
    );

    const deadLetterQueue = new sqs.Queue(this, "DLQ", {
      encryption: props.shared.kmsKey ? sqs.QueueEncryption.KMS : undefined,
      encryptionMasterKey: props.shared.kmsKey,
      enforceSSL: true,
    });

    const queue = new sqs.Queue(this, "LangChainIngestionQueue", {
      encryption: props.shared.queueKmsKey
        ? sqs.QueueEncryption.KMS
        : undefined,
      encryptionMasterKey: props.shared.queueKmsKey,
      removalPolicy: cdk.RemovalPolicy.DESTROY,
      // https://docs.aws.amazon.com/lambda/latest/dg/with-sqs.html#events-sqs-queueconfig
      visibilityTimeout: cdk.Duration.minutes(15 * 6),
      deadLetterQueue: {
        queue: deadLetterQueue,
        maxReceiveCount: 3,
      },
      enforceSSL: true,
    });

    queue.addToResourcePolicy(
      new iam.PolicyStatement({
        actions: ["sqs:SendMessage"],
        resources: [queue.queueArn],
        principals: [
          new iam.ServicePrincipal("events.amazonaws.com"),
          new iam.ServicePrincipal("sqs.amazonaws.com"),
        ],
      })
    );

    if (props.config.provisionedConcurrency) {
      const aliasOptions: lambda.AliasProps = {
        aliasName: "live",
        version: requestHandler.currentVersion,
        provisionedConcurrentExecutions: props.config.provisionedConcurrency,
        description: `alias with ${props.config.provisionedConcurrency} provisioned concurrent executions`,
      };
      const alias = new lambda.Alias(this, "RequestHandlerAlias", aliasOptions);
      alias.addEventSource(new lambdaEventSources.SqsEventSource(queue));
    } else {
      requestHandler.addEventSource(
        new lambdaEventSources.SqsEventSource(queue)
      );
    }

    this.ingestionQueue = queue;
    this.requestHandler = requestHandler;
  }

  public addSageMakerEndpoint({
    endpoint,
    name,
  }: {
    endpoint: CfnEndpoint;
    name: string;
  }) {
    this.requestHandler.addToRolePolicy(
      new iam.PolicyStatement({
        actions: ["sagemaker:InvokeEndpoint"],
        resources: [endpoint.ref],
      })
    );
    const cleanName = name.replace(/[\s./\-_]/g, "").toUpperCase();
    this.requestHandler.addEnvironment(
      `SAGEMAKER_ENDPOINT_${cleanName}`,
      endpoint.attrEndpointName
    );
  }
}<|MERGE_RESOLUTION|>--- conflicted
+++ resolved
@@ -23,12 +23,9 @@
   readonly messagesTopic: sns.Topic;
   readonly sessionsTable: dynamodb.Table;
   readonly byUserIdIndex: string;
-<<<<<<< HEAD
   readonly applicationTable: dynamodb.Table;
   readonly chatbotFilesBucket: s3.Bucket;
-=======
   readonly graphqlApi: appsync.GraphqlApi;
->>>>>>> 109a59b2
 }
 
 export class LangChainInterface extends Construct {
